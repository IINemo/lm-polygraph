--- conflicted
+++ resolved
@@ -167,11 +167,8 @@
                 Logger(),
             ],
             train_data=train_dataset,
-<<<<<<< HEAD
             ignore_exceptions=args.ignore_exceptions,
-=======
             background_train_data=background_train_dataset,
->>>>>>> 9d357405
         )
         man()
         man.save(args.save_path + f'_seed{seed}')