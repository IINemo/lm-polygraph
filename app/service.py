--- conflicted
+++ resolved
@@ -67,15 +67,10 @@
         model, ensemble_model = parse_ensemble(model_path)
     else:
         model_path = parse_model(data['model'])
-<<<<<<< HEAD
-    global model
     device = torch.device("cuda" if torch.cuda.is_available() else "cpu")
     if model is None or model.model_path != model_path:
         model = Model.from_pretrained(model_path, device=device)
-=======
-        model = Model.from_pretrained(model_path)
         ensemble_model = None
->>>>>>> ab62edc1
     model.parameters = parameters
 
     tok_ue_method_names = data['tok_ue'] if 'tok_ue' in data.keys() and data['tok_ue'] is not None else []
