--- conflicted
+++ resolved
@@ -56,16 +56,10 @@
 To evaluate the performance of uncertainty estimation methods consider a quick example: 
 
 ```
-<<<<<<< HEAD
-polygraph_eval --dataset triviaqa.csv --model databricks/dolly-v2-3b --save_path test.man --cache_path . --seed 1 2 3 4 5
-# or
-polygraph_eval --use_hydra
-=======
 polygraph_eval --dataset triviaqa.csv \
     --model databricks/dolly-v2-3b --save_path test.man \
     --cache_path . \
     --seed 1 2 3 4 5
->>>>>>> b1da2132
 ```
 
 Use [`visualization_tables.ipynb`](https://github.com/IINemo/lm-polygraph/blob/main/notebooks/vizualization_tables.ipynb) to generate the summarizing tables for an experiment.
