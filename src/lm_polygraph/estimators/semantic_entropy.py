import numpy as np

from collections import defaultdict
from typing import List, Dict, Optional

from .estimator import Estimator


class SemanticEntropy(Estimator):
    """
    Estimates the sequence-level uncertainty of a language model following the method of
    "Semantic entropy" as provided in the paper https://arxiv.org/abs/2302.09664.
    Works only with whitebox models (initialized using lm_polygraph.utils.model.WhiteboxModel).

    This method calculates the generation entropy estimations merged by semantic classes using Monte-Carlo.
    The number of samples is controlled by lm_polygraph.stat_calculators.sample.SamplingGenerationCalculator
    'samples_n' parameter.
    """

    def __init__(self, verbose: bool = False):
        super().__init__(
<<<<<<< HEAD
            ["sample_log_probs", "sample_texts", "semantic_matrix_entail", "deberta"],
=======
            [
                "sample_log_probs",
                "sample_texts",
                "semantic_matrix_entail",
                "entailment_id",
            ],
>>>>>>> 0ca2986a
            "sequence",
        )
        self.verbose = verbose

    def __str__(self):
        return "SemanticEntropy"

    def __call__(self, stats: Dict[str, np.ndarray]) -> np.ndarray:
        """
        Estimates the semantic entropy for each sample in the input statistics.

        Parameters:
            stats (Dict[str, np.ndarray]): input statistics, which for multiple samples includes:
                * generated samples in 'sample_texts',
                * corresponding log probabilities in 'sample_log_probs',
                * matrix with semantic similarities in 'semantic_matrix_entail'
        Returns:
            np.ndarray: float semantic entropy for each sample in input statistics.
                Higher values indicate more uncertain samples.
        """
        loglikelihoods_list = stats["sample_log_probs"]

<<<<<<< HEAD
        entailment_id = stats["deberta"].deberta.config.label2id["ENTAILMENT"]
        self._is_entailment = stats["semantic_matrix_classes"] == entailment_id
=======
        # entailment_id = stats["deberta"].deberta.config.label2id["ENTAILMENT"] # TODO: Why this is here??
        self._is_entailment = stats["semantic_matrix_classes"] == stats["entailment_id"]
>>>>>>> 0ca2986a

        # Concatenate hypos with input texts
        hyps_list = [[] for _ in stats["input_texts"]]
        for i, input_text in enumerate(stats["input_texts"]):
            for hyp in stats["sample_texts"][i]:
                hyps_list[i].append(" ".join([input_text, hyp]))

        return self.batched_call(hyps_list, loglikelihoods_list)

    def batched_call(
        self,
        hyps_list: List[List[str]],
        loglikelihoods_list: List[List[float]],
        log_weights: Optional[List[List[float]]] = None,
    ) -> np.array:
        if log_weights is None:
            log_weights = [None for _ in hyps_list]

        self.get_classes(hyps_list)

        semantic_logits = {}
        # Iteration over batch
        for i in range(len(hyps_list)):
            class_likelihoods = [
                np.array(loglikelihoods_list[i])[np.array(class_idx)]
                for class_idx in self._class_to_sample[i]
            ]
            class_lp = [
                np.logaddexp.reduce(likelihoods) for likelihoods in class_likelihoods
            ]
            if log_weights[i] is None:
                log_weights[i] = [0 for _ in hyps_list[i]]
            semantic_logits[i] = -np.mean(
                [
                    class_lp[self._sample_to_class[i][j]] * np.exp(log_weights[i][j])
                    for j in range(len(hyps_list[i]))
                ]
            )
        return np.array([semantic_logits[i] for i in range(len(hyps_list))])

    def get_classes(self, hyps_list: List[List[str]]):
        self._sample_to_class = {}
        self._class_to_sample: Dict[int, List] = defaultdict(list)

        [
            self._determine_class(idx, i)
            for idx, hyp in enumerate(hyps_list)
            for i in range(len(hyp))
        ]

        return self._sample_to_class, self._class_to_sample

    def _determine_class(self, idx: int, i: int):
        # For first hypo just create a zeroth class
        if i == 0:
            self._class_to_sample[idx] = [[0]]
            self._sample_to_class[idx] = {0: 0}

            return 0

        # Iterate over existing classes and return if hypo belongs to one of them
        for class_id in range(len(self._class_to_sample[idx])):
            class_text_id = self._class_to_sample[idx][class_id][0]
            forward_entailment = self._is_entailment[idx, class_text_id, i]
            backward_entailment = self._is_entailment[idx, i, class_text_id]
            if forward_entailment and backward_entailment:
                self._class_to_sample[idx][class_id].append(i)
                self._sample_to_class[idx][i] = class_id

                return class_id

        # If none of the existing classes satisfy - create new one
        new_class_id = len(self._class_to_sample[idx])
        self._sample_to_class[idx][i] = new_class_id
        self._class_to_sample[idx].append([i])

        return new_class_id<|MERGE_RESOLUTION|>--- conflicted
+++ resolved
@@ -19,16 +19,12 @@
 
     def __init__(self, verbose: bool = False):
         super().__init__(
-<<<<<<< HEAD
-            ["sample_log_probs", "sample_texts", "semantic_matrix_entail", "deberta"],
-=======
             [
                 "sample_log_probs",
                 "sample_texts",
                 "semantic_matrix_entail",
                 "entailment_id",
             ],
->>>>>>> 0ca2986a
             "sequence",
         )
         self.verbose = verbose
@@ -51,13 +47,8 @@
         """
         loglikelihoods_list = stats["sample_log_probs"]
 
-<<<<<<< HEAD
-        entailment_id = stats["deberta"].deberta.config.label2id["ENTAILMENT"]
-        self._is_entailment = stats["semantic_matrix_classes"] == entailment_id
-=======
         # entailment_id = stats["deberta"].deberta.config.label2id["ENTAILMENT"] # TODO: Why this is here??
         self._is_entailment = stats["semantic_matrix_classes"] == stats["entailment_id"]
->>>>>>> 0ca2986a
 
         # Concatenate hypos with input texts
         hyps_list = [[] for _ in stats["input_texts"]]
