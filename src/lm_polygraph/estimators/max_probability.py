--- conflicted
+++ resolved
@@ -98,17 +98,9 @@
         claims = stats["claims"]
         claim_ue = []
         for sample_ll, sample_claims in zip(log_likelihoods, claims):
-<<<<<<< HEAD
-            for claim in sample_claims:
-                tokens = np.array(claim.aligned_tokens)
-                claim_ll = np.array(sample_ll)[tokens]
-                claim_ue.append(self._reduce(claim_ll))
-        return np.array(claim_ue)
-=======
             claim_ue.append([])
             for claim in sample_claims:
                 tokens = np.array(claim.aligned_tokens)
                 claim_ll = np.array(sample_ll)[tokens]
                 claim_ue[-1].append(self._reduce(claim_ll))
-        return claim_ue
->>>>>>> c3664a2c
+        return claim_ue