--- conflicted
+++ resolved
@@ -1,59 +1,5 @@
 import numpy as np
 
-<<<<<<< HEAD
-from transformers import DebertaForSequenceClassification, DebertaTokenizer
-
-
-class CommonDeberta:
-    """
-    Allows for the implementation of a singleton DeBERTa model which can be shared across
-    different uncertainty estimation methods in the code.
-    """
-
-    def __init__(self, deberta_path="microsoft/deberta-large-mnli", device=None):
-        """
-        Parameters
-        ----------
-        deberta_path : str
-            huggingface path of the pretrained DeBERTa (default 'microsoft/deberta-large-mnli')
-        device : str
-            device on which the computations will take place (default 'cuda:0' if available, else 'cpu').
-        """
-        self.deberta_path = deberta_path
-        self.deberta = None
-        self.deberta_tokenizer = None
-        self.device = device
-        if device is None:
-            self.device = "cuda:0" if torch.cuda.is_available() else "cpu"
-
-    def to(self, device):
-        self.device = device
-        if self.deberta is not None:
-            self.deberta.to(self.device)
-
-    def setup(self):
-        """
-        Loads and prepares the DeBERTa model from the specified path.
-        """
-        if self.deberta is not None:
-            return
-        self.deberta = DebertaForSequenceClassification.from_pretrained(
-            self.deberta_path, problem_type="multi_label_classification"
-        )
-        self.deberta_tokenizer = DebertaTokenizer.from_pretrained(self.deberta_path)
-        self.tokenizer = self.deberta_tokenizer
-        self.config = self.deberta.config
-        self.deberta.to(self.device)
-        self.deberta.eval()
-
-    def __call__(self, *args, **kwargs):
-        return self.deberta(*args, **kwargs)
-
-
-#DEBERTA = CommonDeberta(device="cpu")
-
-=======
->>>>>>> 6a6382ac
 
 def _get_pairs(lst):
     pairs = []
