import numpy as np

from typing import Dict

from .estimator import Estimator


class MeanTokenEntropy(Estimator):
    """
    Estimates the sequence-level uncertainty of a language model by calculating the
    mean entropy among all tokens in the generation.
    Works only with whitebox models (initialized using lm_polygraph.utils.model.WhiteboxModel).
    """

    def __init__(self):
        super().__init__(["entropy"], "sequence")

    def __str__(self):
        return "MeanTokenEntropy"

    def __call__(self, stats: Dict[str, np.ndarray]) -> np.ndarray:
        """
        Estimates the mean token entropy for each sample in input statistics.

        Parameters:
            stats (Dict[str, np.ndarray]): input statistics, which for multiple samples includes:
                * Entropy(* | y_<i, x) in 'entropy'
        Returns:
            np.ndarray: minus log probabilities for each sample.
                Higher values indicate more uncertain samples.
        """
        entropy = stats["entropy"]
        return np.array([np.mean(e) for e in entropy])


class MaxTokenEntropyClaim(Estimator):
    """
    Estimates the claim-level maximum token entropy.
    """

    def __init__(self):
        super().__init__(["entropy", "claims"], "claim")

    def __str__(self):
        return "MaxTokenEntropyClaim"

    def _reduce(self, x: np.ndarray):
        return np.max(x)

    def __call__(self, stats: Dict[str, np.ndarray]) -> np.ndarray:
        """
        Estimates the minus log-probability of each claim in input statistics.

        Parameters:
            stats (Dict[str, np.ndarray]): input statistics, which for multiple samples includes:
                * log p(y_i | y_<i, x) in 'greedy_log_likelihoods',
                * list of extracted claims of type lm_polygraph.stat_calculators.extract_claims.Claim
                  in 'claims'.
        Returns:
            np.ndarray: concatenated minus log probabilities for each claim.
                Higher values indicate more uncertain samples.
        """
        entropies = stats["entropy"]
        claims = stats["claims"]
        claim_ue = []
        for sample_ent, sample_claims in zip(entropies, claims):
<<<<<<< HEAD
            for claim in sample_claims:
                tokens = np.array(claim.aligned_tokens)
                claim_ent = np.array(sample_ent)[tokens]
                claim_ue.append(self._reduce(claim_ent))
        return np.array(claim_ue)
=======
            claim_ue.append([])
            for claim in sample_claims:
                tokens = np.array(claim.aligned_tokens)
                claim_ent = np.array(sample_ent)[tokens]
                claim_ue[-1].append(self._reduce(claim_ent))
        return claim_ue
>>>>>>> c3664a2c


class TokenEntropy(Estimator):
    """
    Estimates the token-level uncertainty of a language model by calculating the
    entropy for each token in the generation.
    Works only with whitebox models (initialized using lm_polygraph.utils.model.WhiteboxModel).
    """

    def __init__(self):
        super().__init__(["entropy"], "token")

    def __str__(self):
        return "TokenEntropy"

    def __call__(self, stats: Dict[str, np.ndarray]) -> np.ndarray:
        """
        Calculates the token entropy for each sample in input statistics.

        Parameters:
            stats (Dict[str, np.ndarray]): input statistics, which for multiple samples includes:
                * Entropy(* | y_<i, x) in 'entropy'
        Returns:
            np.ndarray: concatenated entropies for each token.
                Higher values indicate more uncertain samples.
        """
        entropy = stats["entropy"]
        return np.concatenate([np.array(e[:-1]) for e in entropy])<|MERGE_RESOLUTION|>--- conflicted
+++ resolved
@@ -64,20 +64,12 @@
         claims = stats["claims"]
         claim_ue = []
         for sample_ent, sample_claims in zip(entropies, claims):
-<<<<<<< HEAD
-            for claim in sample_claims:
-                tokens = np.array(claim.aligned_tokens)
-                claim_ent = np.array(sample_ent)[tokens]
-                claim_ue.append(self._reduce(claim_ent))
-        return np.array(claim_ue)
-=======
             claim_ue.append([])
             for claim in sample_claims:
                 tokens = np.array(claim.aligned_tokens)
                 claim_ent = np.array(sample_ent)[tokens]
                 claim_ue[-1].append(self._reduce(claim_ent))
         return claim_ue
->>>>>>> c3664a2c
 
 
 class TokenEntropy(Estimator):
