--- conflicted
+++ resolved
@@ -119,19 +119,11 @@
             lm_logprobs,
             claims,
         ):
-<<<<<<< HEAD
-=======
             claim_ue.append([])
->>>>>>> c3664a2c
             for claim in sample_claims:
                 sample_lm_lp[0] = 0
                 mi_scores = np.array(sample_lp) - np.array(sample_lm_lp)
                 tokens = np.array(claim.aligned_tokens)
                 claim_pmi = mi_scores[tokens]
-<<<<<<< HEAD
-                claim_ue.append(self._reduce(claim_pmi))
-        return np.array(claim_ue)
-=======
                 claim_ue[-1].append(self._reduce(claim_pmi))
-        return claim_ue
->>>>>>> c3664a2c
+        return claim_ue