--- conflicted
+++ resolved
@@ -81,8 +81,4 @@
 from .kernel_language_entropy import KernelLanguageEntropy
 from .luq import LUQ
 from .eigenscore import EigenScore
-<<<<<<< HEAD
-from .attention_score import AttentionScore
-=======
-from .cocoa import CocoaMSP, CocoaPPL, CocoaMTE
->>>>>>> a88e2b9e
+from .cocoa import CocoaMSP, CocoaPPL, CocoaMTE