--- conflicted
+++ resolved
@@ -136,13 +136,7 @@
             for claim in s_claims:
                 tokens = np.array(claim.aligned_tokens)
                 claim_ue.append(-self._reduce(sample_ccp[tokens]))
-<<<<<<< HEAD
-            
-            all_claim_ue.append(np.asarray(claim_ue))
-        
-=======
             all_claim_ue.append(claim_ue)
->>>>>>> c3664a2c
         return all_claim_ue
 
     def _claim_ccp_fact_pref(self, alternatives, alternatives_nli, claims):
@@ -152,10 +146,7 @@
             alternatives_nli,
             claims,
         ):
-<<<<<<< HEAD
-=======
             claim_ue.append([])
->>>>>>> c3664a2c
             for claim, claim_nlis in zip(
                 s_claims,
                 s_alternatives_nli,
@@ -171,13 +162,8 @@
                     token_alternatives_nli,
                 ):
                     token_ccps.append(self._token_ccp(token_alt, token_nli))
-<<<<<<< HEAD
-                claim_ue.append(self._reduce(token_ccps))
-        return -np.array(claim_ue)
-=======
                 claim_ue[-1].append(-self._reduce(token_ccps))
         return claim_ue
->>>>>>> c3664a2c
 
     def __call__(self, stats: Dict[str, np.ndarray]) -> np.ndarray:
         alternatives = stats["greedy_tokens_alternatives"]
