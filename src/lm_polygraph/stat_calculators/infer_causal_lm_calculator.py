--- conflicted
+++ resolved
@@ -176,16 +176,11 @@
             else dependencies["model_inputs"]
         )
 
-<<<<<<< HEAD
-        input_ids = model_inputs[0] if isinstance(
-            model_inputs, tuple) else model_inputs["input_ids"]
-=======
         input_ids = (
             model_inputs[0]
             if isinstance(model_inputs, tuple)
             else model_inputs["input_ids"]
         )
->>>>>>> 6b25d56b
 
         args_generate = {
             "return_dict_in_generate": True,
