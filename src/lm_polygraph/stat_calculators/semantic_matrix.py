--- conflicted
+++ resolved
@@ -56,11 +56,7 @@
                     n_samples x n_samples, with the NLI label id corresponding to the DeBERTa prediction.
         """
 
-<<<<<<< HEAD
-        deberta = dependencies["deberta"]
-=======
         deberta = self.nli_model
->>>>>>> 0ca2986a
         deberta_batch_size = deberta.batch_size
         batch_texts = dependencies["blackbox_sample_texts"]
 
