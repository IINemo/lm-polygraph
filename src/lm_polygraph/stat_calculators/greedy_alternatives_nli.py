import numpy as np

from typing import Dict, List, Tuple

from .stat_calculator import StatCalculator
from lm_polygraph.utils.model import WhiteboxModel
from lm_polygraph.utils.deberta import Deberta
from collections import defaultdict
import torch.nn as nn
import string


def _eval_nli_model(nli_queue: List[Tuple[str, str]], deberta: Deberta) -> List[str]:
    nli_set = list(set(nli_queue))

    softmax = nn.Softmax(dim=1)
    w_probs = defaultdict(lambda: defaultdict(lambda: None))
    for k in range(0, len(nli_set), deberta.batch_size):
        batch = nli_set[k : k + deberta.batch_size]
        encoded = deberta.deberta_tokenizer.batch_encode_plus(
            batch, padding=True, return_tensors="pt"
        ).to(deberta.device)
        logits = deberta.deberta(**encoded).logits
        logits = logits.detach().to(deberta.device)
        for (wi, wj), prob in zip(batch, softmax(logits).cpu().detach()):
            w_probs[wi][wj] = prob

    classes = []
    for w1, w2 in nli_queue:
        pr = w_probs[w1][w2]
        id = pr.argmax()
        ent_id = deberta.deberta.config.label2id["ENTAILMENT"]
        contra_id = deberta.deberta.config.label2id["CONTRADICTION"]
        if id == ent_id:
            str_class = "entail"
        elif id == contra_id:
            str_class = "contra"
        else:
            str_class = "neutral"
        classes.append(str_class)
    return classes


class GreedyAlternativesNLICalculator(StatCalculator):
    def __init__(self, nli_model):
        super().__init__(
            [
                "greedy_tokens_alternatives_nli",
            ],
            ["greedy_tokens_alternatives"],
        )

        self.nli_model = nli_model

    def _strip(self, w: str):
        return w.strip(string.punctuation + " \n")

    def __call__(
        self,
        dependencies: Dict[str, np.array],
        texts: List[str],
        model: WhiteboxModel,
        max_new_tokens: int = 100,
        **kwargs,
    ) -> Dict[str, np.ndarray]:
        greedy_alternatives = dependencies["greedy_tokens_alternatives"]
        greedy_alternatives_nli = []
        for sample_alternatives in greedy_alternatives:
            nli_matrixes = []
            for w_number, word_alternatives in enumerate(sample_alternatives):
                nli_queue = []
                nli_matrix = [
                    ["" for _ in range(len(word_alternatives))]
                    for _ in range(len(word_alternatives))
                ]
                if len(word_alternatives) > 0 and not isinstance(
                    word_alternatives[0][0],
                    str,
                ):
                    word_alternatives = [
                        (model.tokenizer.decode([alt]), prob)
                        for alt, prob in word_alternatives
                    ]
                words = [self._strip(alt[0]) for alt in word_alternatives]
                for wi in words:
<<<<<<< HEAD
                    for wj in words:
                        nli_queue.append((wi, wj))
                        nli_queue.append((wj, wi))
                nli_queue = list(set(nli_queue))

                softmax = nn.Softmax(dim=1)
                w_probs = defaultdict(lambda: defaultdict(lambda: None))
                for k in range(0, len(nli_queue), self.nli_model.batch_size):
                    batch = nli_queue[k : k + self.nli_model.batch_size]
                    encoded = self.nli_model.deberta_tokenizer.batch_encode_plus( # TODO: rename deberta_tokenizer to tokenizer
                        batch, padding=True, return_tensors="pt"
                    ).to(self.nli_model.device)
                    logits = self.nli_model.deberta(**encoded).logits
                    logits = logits.detach().to(self.nli_model.device)
                    for (wi, wj), prob in zip(batch, softmax(logits).cpu().detach()):
                        w_probs[wi][wj] = prob

                for i, wi in enumerate(words):
                    for j, wj in enumerate(words):
                        pr = w_probs[wi][wj]
                        id = pr.argmax()
                        ent_id = self.nli_model.deberta.config.label2id["ENTAILMENT"]
                        contra_id = self.nli_model.deberta.config.label2id["CONTRADICTION"]
                        if id == ent_id:
                            str_class = "entail"
                        elif id == contra_id:
                            str_class = "contra"
                        else:
                            str_class = "neutral"
                        nli_matrix[i][j] = str_class
=======
                    nli_queue.append((words[0], wi))
                    nli_queue.append((wi, words[0]))

                nli_classes = _eval_nli_model(nli_queue, self.nli_model)
                nli_class = defaultdict(lambda: None)
                for nli_cl, (w1, w2) in zip(nli_classes, nli_queue):
                    nli_class[w1, w2] = nli_cl

                for i, wi in enumerate(words):
                    for j, wj in enumerate(words):
                        # Only calculate NLI with greedy token
                        if i > 0 and j > 0:
                            continue
                        nli_matrix[i][j] = nli_class[wi, wj]
>>>>>>> 94234cf1

                nli_matrixes.append(nli_matrix)
            greedy_alternatives_nli.append(nli_matrixes)

        return {"greedy_tokens_alternatives_nli": greedy_alternatives_nli}


class GreedyAlternativesFactPrefNLICalculator(StatCalculator):
    def __init__(self, nli_model):
        super().__init__(
            [
                "greedy_tokens_alternatives_fact_pref_nli",
            ],
            [
                "greedy_tokens_alternatives",
                "greedy_tokens",
                "claims",
            ],
        )

        self.nli_model = nli_model

    def _strip(self, w: str):
        return w.strip(string.punctuation + " \n")

    def __call__(
        self,
        dependencies: Dict[str, np.array],
        texts: List[str],
        model: WhiteboxModel,
        max_new_tokens: int = 100,
        **kwargs,
    ) -> Dict[str, np.ndarray]:
        greedy_alternatives = dependencies["greedy_tokens_alternatives"]
        greedy_tokens = dependencies["greedy_tokens"]
        claims = dependencies["claims"]
        greedy_alternatives_nli = []
        for sample_alternatives, sample_claims, sample_tokens in zip(
            greedy_alternatives,
            claims,
            greedy_tokens,
        ):
            nli_queue = []
            for claim in sample_claims:
                tokens = [sample_tokens[t] for t in claim.aligned_tokens]
                alts = [sample_alternatives[t] for t in claim.aligned_tokens]
                for i in range(len(tokens)):
                    for j in range(len(alts[i])):
                        text1 = model.tokenizer.decode(tokens[: i + 1])
                        text2 = model.tokenizer.decode(tokens[:i] + [alts[i][j][0]])
                        nli_queue.append((text1, text2))
                        nli_queue.append((text2, text1))

            nli_classes = _eval_nli_model(nli_queue, self.nli_model)

            nli_matrixes = []
            for claim in sample_claims:
                nli_matrixes.append([])
                tokens = [sample_tokens[t] for t in claim.aligned_tokens]
                alts = [sample_alternatives[t] for t in claim.aligned_tokens]
                for i in range(len(tokens)):
                    nli_matrix = []
                    for _ in range(len(alts[i])):
                        nli_matrix.append([])
                        for j in range(len(alts[i])):
                            nli_matrix[-1].append(None)
                    for j in range(len(alts[i])):
                        nli_matrix[0][j], nli_matrix[j][0] = nli_classes[:2]
                        nli_classes = nli_classes[2:]
                    nli_matrixes[-1].append(nli_matrix)
            greedy_alternatives_nli.append(nli_matrixes)

        return {"greedy_tokens_alternatives_fact_pref_nli": greedy_alternatives_nli}<|MERGE_RESOLUTION|>--- conflicted
+++ resolved
@@ -83,38 +83,6 @@
                     ]
                 words = [self._strip(alt[0]) for alt in word_alternatives]
                 for wi in words:
-<<<<<<< HEAD
-                    for wj in words:
-                        nli_queue.append((wi, wj))
-                        nli_queue.append((wj, wi))
-                nli_queue = list(set(nli_queue))
-
-                softmax = nn.Softmax(dim=1)
-                w_probs = defaultdict(lambda: defaultdict(lambda: None))
-                for k in range(0, len(nli_queue), self.nli_model.batch_size):
-                    batch = nli_queue[k : k + self.nli_model.batch_size]
-                    encoded = self.nli_model.deberta_tokenizer.batch_encode_plus( # TODO: rename deberta_tokenizer to tokenizer
-                        batch, padding=True, return_tensors="pt"
-                    ).to(self.nli_model.device)
-                    logits = self.nli_model.deberta(**encoded).logits
-                    logits = logits.detach().to(self.nli_model.device)
-                    for (wi, wj), prob in zip(batch, softmax(logits).cpu().detach()):
-                        w_probs[wi][wj] = prob
-
-                for i, wi in enumerate(words):
-                    for j, wj in enumerate(words):
-                        pr = w_probs[wi][wj]
-                        id = pr.argmax()
-                        ent_id = self.nli_model.deberta.config.label2id["ENTAILMENT"]
-                        contra_id = self.nli_model.deberta.config.label2id["CONTRADICTION"]
-                        if id == ent_id:
-                            str_class = "entail"
-                        elif id == contra_id:
-                            str_class = "contra"
-                        else:
-                            str_class = "neutral"
-                        nli_matrix[i][j] = str_class
-=======
                     nli_queue.append((words[0], wi))
                     nli_queue.append((wi, words[0]))
 
@@ -129,7 +97,6 @@
                         if i > 0 and j > 0:
                             continue
                         nli_matrix[i][j] = nli_class[wi, wj]
->>>>>>> 94234cf1
 
                 nli_matrixes.append(nli_matrix)
             greedy_alternatives_nli.append(nli_matrixes)
