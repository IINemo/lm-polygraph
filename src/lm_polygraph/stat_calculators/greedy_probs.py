--- conflicted
+++ resolved
@@ -22,11 +22,7 @@
         return ["blackbox_greedy_texts"], []
 
     def __init__(self):
-<<<<<<< HEAD
-        super().__init__()
-=======
         super().__init__(["greedy_texts"], [])
->>>>>>> 504d6165
 
     def __call__(
         self,
@@ -85,9 +81,6 @@
         ], []
 
     def __init__(self, n_alternatives: int = 10):
-<<<<<<< HEAD
-        super().__init__()
-=======
         super().__init__(
             [
                 "input_tokens",
@@ -101,7 +94,6 @@
             ],
             [],
         )
->>>>>>> 504d6165
         self.n_alternatives = n_alternatives
 
     def __call__(
