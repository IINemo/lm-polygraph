--- conflicted
+++ resolved
@@ -30,13 +30,9 @@
         n_threads: int = 1,
     ):
         super().__init__(["input_texts"], "claim")
-<<<<<<< HEAD
-        self.openai_chat = OpenAIChat(base_url=llm_url, openai_model=openai_model, cache_path=cache_path)
-=======
         self.openai_chat = OpenAIChat(
             base_url=llm_url, openai_model=openai_model, cache_path=cache_path
         )
->>>>>>> 3d06a0e3
         self.language = language
         self.progress_bar = progress_bar
         self.fact_check_prompts = fact_check_prompts
