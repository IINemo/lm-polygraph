--- conflicted
+++ resolved
@@ -33,15 +33,10 @@
         Returns:
             The output from model.generate() with the combined generation parameters.
         """
-<<<<<<< HEAD
-        assert("generation_config" not in kwargs)
-        return self.model.generate(*args, generation_config=self.generation_parameters, **kwargs)
-=======
         assert "generation_config" not in kwargs
         return self.model.generate(
             *args, generation_config=self.generation_parameters, **kwargs
         )
->>>>>>> 6b25d56b
 
     def tokenize(self, texts: List[str], **kwargs) -> Dict:
         """Tokenizes input texts using the model's tokenizer.
