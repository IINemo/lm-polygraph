from dataclasses import dataclass


@dataclass
class GenerationParameters:
    """
    Parameters to override in model generation.

    Parameters:
        temperature (float): Temperature in sampling generation. Has no effect when `do_sample` is not set.
            Default: 1.0.
        topk (int): Top-k token predictions to consider in sampling generation. Has no effect when `do_sample` is
            not set. Default: 1.
        topp (float): Only consider the highest unique tokens, which probabilities sum up to `topp`. Has no effect
            when `do_sample` is not set. Default: 1.0.
        do_sample (bool): If true, perform sampling from models probabilities. If false, only generate token with
            maximum probability. Default: False.
        num_beams (int): Number of beams if beam search generation is used. Has no effect when `do_sample` is not
            set. Default: 1.
        presence_penalty (float): Number between -2.0 and 2.0. Positive values penalize new tokens based on whether
            they appear in the text so far, increasing the model's likelihood to talk about new topics. Applied for
            OpenAI-API blackbox models. Default: 0.0.
        repetition_penalty (float): The parameter for repetition penalty. Between 1.0 and infinity. 1.0 means no
            penalty. Applied for whitebox models from HuggingFace. Default: 1.0.
        allow_newlines (bool): If set, the model is not allowed to generate tokens with newlines. Default: False.
    """

    temperature: float = 1.0
    top_k: int = 50
    top_p: float = 1.0
    do_sample: bool = False
    num_beams: int = 1
    presence_penalty: float = 0.0
    repetition_penalty: float = 1.0
<<<<<<< HEAD
    generate_until: list = ()
    allow_newlines: bool = True


class GenerationParametersFactory:
    """
    Factory for creating GenerationParameters by merging YAML config,
    model-native config, and defaults.

    Priority for each parameter: yaml_config > native_config > default value.
    """

    @staticmethod
    def from_params(
        yaml_config: dict = None,
        native_config: dict = None,
    ) -> GenerationParameters:
        yaml_config = yaml_config or {}
        native_config = native_config or {}
        params: dict = {}
        # Iterate over dataclass fields to apply priority
        for name, field_def in GenerationParameters.__dataclass_fields__.items():
            # YAML config has highest priority
            if name in yaml_config and yaml_config[name] is not None:
                params[name] = yaml_config[name]
            # Then native model config
            elif name in native_config and native_config[name] is not None:
                params[name] = native_config[name]

        return GenerationParameters(**params)
=======
    generate_until: tuple = ()
    allow_newlines: bool = True
    max_new_tokens: int = 100  # Works only with estimate_uncertainty utility function
>>>>>>> dc130d68
<|MERGE_RESOLUTION|>--- conflicted
+++ resolved
@@ -32,9 +32,9 @@
     num_beams: int = 1
     presence_penalty: float = 0.0
     repetition_penalty: float = 1.0
-<<<<<<< HEAD
     generate_until: list = ()
     allow_newlines: bool = True
+    max_new_tokens: int = 100  # Works only with estimate_uncertainty utility function
 
 
 class GenerationParametersFactory:
@@ -62,9 +62,4 @@
             elif name in native_config and native_config[name] is not None:
                 params[name] = native_config[name]
 
-        return GenerationParameters(**params)
-=======
-    generate_until: tuple = ()
-    allow_newlines: bool = True
-    max_new_tokens: int = 100  # Works only with estimate_uncertainty utility function
->>>>>>> dc130d68
+        return GenerationParameters(**params)