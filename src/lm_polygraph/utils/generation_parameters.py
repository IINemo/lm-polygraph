from dataclasses import dataclass


@dataclass
class GenerationParameters:
    """
    Parameters to override in model generation.

    Parameters:
        temperature (float): Temperature in sampling generation. Has no effect when `do_sample` is not set.
            Default: 1.0.
        topk (int): Top-k token predictions to consider in sampling generation. Has no effect when `do_sample` is
            not set. Default: 1.
        topp (float): Only consider the highest unique tokens, which probabilities sum up to `topp`. Has no effect
            when `do_sample` is not set. Default: 1.0.
        do_sample (bool): If true, perform sampling from models probabilities. If false, only generate token with
            maximum probability. Default: False.
        num_beams (int): Number of beams if beam search generation is used. Has no effect when `do_sample` is not
            set. Default: 1.
        presence_penalty (float): Number between -2.0 and 2.0. Positive values penalize new tokens based on whether
            they appear in the text so far, increasing the model's likelihood to talk about new topics. Applied for
            OpenAI-API blackbox models. Default: 0.0.
        repetition_penalty (float): The parameter for repetition penalty. Between 1.0 and infinity. 1.0 means no
            penalty. Applied for whitebox models from HuggingFace. Default: 1.0.
        allow_newlines (bool): If set, the model is not allowed to generate tokens with newlines. Default: False.
    """

    temperature: float = 1.0
    top_k: int = 50
    top_p: float = 1.0
    do_sample: bool = False
    num_beams: int = 1
    presence_penalty: float = 0.0
    repetition_penalty: float = 1.0
    generate_until: tuple = ()
    allow_newlines: bool = True
<<<<<<< HEAD
    max_new_tokens: int = 100 # Works only with estimate_uncertainty utility function
=======
    max_new_tokens: int = 100  # Works only with estimate_uncertainty utility function
>>>>>>> dc130d68
<|MERGE_RESOLUTION|>--- conflicted
+++ resolved
@@ -34,8 +34,4 @@
     repetition_penalty: float = 1.0
     generate_until: tuple = ()
     allow_newlines: bool = True
-<<<<<<< HEAD
-    max_new_tokens: int = 100 # Works only with estimate_uncertainty utility function
-=======
-    max_new_tokens: int = 100  # Works only with estimate_uncertainty utility function
->>>>>>> dc130d68
+    max_new_tokens: int = 100  # Works only with estimate_uncertainty utility function