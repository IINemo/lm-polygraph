from typing import List, Tuple, Dict

import numpy as np

from lm_polygraph.utils.manager import UEManager
from lm_polygraph.utils.common import seq_man_key


def _concat_mans_data(mans_data_dicts, names):
    """Concatenates data from multiple manager data dictionaries.

    Args:
    mans_data_dicts: List of dictionaries, where each dictionary contains
      data of particular type from a single manager.
      Each dictionary should have the same keys.
    names: List of value types to extract from the dictionaries.

    Returns:
    Dictionary, where keys are the input names and values are concatenated
    arrays of the data from all managers.
    """
    data = {}
    for name in names:
        man_data = []
        for man_data_dict in mans_data_dicts:
            key = seq_man_key(name)
            try:
                man_data.append(man_data_dict[key])
            except KeyError:
                raise KeyError(f"{key} not found in manager data")
<<<<<<< HEAD

=======
>>>>>>> c8a464f7
        data[name] = np.concatenate(man_data)

    return data


def get_mans_ues_metrics(
    man_paths: List[str], ue_method_names: List[str], gen_metric_names: List[str]
) -> Tuple[Dict[str, np.ndarray], Dict[str, np.ndarray]]:
    """Extracts and concats data from a list of paths to
    saved manager data files.

    Args:
    man_paths: List of paths to manager data files
    ue_method_names: List of UE methods to extract
    gen_metric_names: List of gen_metrics to extract

    Returns:
    Tuple of two dictionaries:
    - First dictionary contains UE method data, where keys are method names
      and values are concatenated arrays of UE method data from all managers
    - Second dictionary contains gen_metric data, where keys are metric names
      and values are concatenated arrays of gen_metric data from all managers
    """

    mans = [UEManager.load(path) for path in man_paths]
    mans_ues = [man.estimations for man in mans]
    mans_gen_metrics = [man.gen_metrics for man in mans]

    ues = _concat_mans_data(mans_ues, ue_method_names)
    gen_metrics = _concat_mans_data(mans_gen_metrics, gen_metric_names)

    return ues, gen_metrics


def filter_nans(
    gen_metrics: np.ndarray, ues: np.ndarray
) -> Tuple[np.ndarray, np.ndarray]:
    """Filters out NaNs from gen_metrics and ues if they occur at least
    in one of the arrays.

    Args:
    gen_metrics: Array of gen_metrics
    ues: Array of ues

    Returns:
    Tuple of two arrays:
    - First array contains gen_metrics with NaNs removed
    - Second array contains ues with NaNs removed
    """

    nan_mask = np.isnan(gen_metrics) | np.isnan(ues)
    gen_metrics = gen_metrics[~nan_mask]
    ues = ues[~nan_mask]

    return gen_metrics, ues<|MERGE_RESOLUTION|>--- conflicted
+++ resolved
@@ -28,10 +28,6 @@
                 man_data.append(man_data_dict[key])
             except KeyError:
                 raise KeyError(f"{key} not found in manager data")
-<<<<<<< HEAD
-
-=======
->>>>>>> c8a464f7
         data[name] = np.concatenate(man_data)
 
     return data
