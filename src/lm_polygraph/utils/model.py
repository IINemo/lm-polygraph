--- conflicted
+++ resolved
@@ -564,16 +564,12 @@
 
             add_start_symbol = False
 
-<<<<<<< HEAD
-        return self.tokenizer(texts, padding=True, return_tensors="pt", add_special_tokens=add_start_symbol)
-=======
         return self.tokenizer(
             texts,
             padding=True,
             return_tensors="pt",
             add_special_tokens=add_start_symbol,
         )
->>>>>>> c1b1b36c
 
 
 def create_ensemble(
