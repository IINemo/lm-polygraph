from importlib import import_module
from lm_polygraph.estimators import *


def load_simple_estimators(name: str, config):
    SIMPLE_ESTIMATORS = [
        MaximumSequenceProbability,
        Perplexity,
        MeanTokenEntropy,
        SelfCertainty,
        MeanPointwiseMutualInformation,
        MeanConditionalPointwiseMutualInformation,
        ClaimConditionedProbability,
        PTrue,
        PTrueSampling,
        MonteCarloSequenceEntropy,
        MonteCarloNormalizedSequenceEntropy,
        NumSemSets,
        LexicalSimilarity,
        EigValLaplacian,
        DegMat,
        Eccentricity,
        SemanticEntropy,
        SAR,
        TokenSAR,
        SentenceSAR,
        LUQ,
        KernelLanguageEntropy,
        EigenScore,
        RenyiNeg,
        FisherRao,
        MahalanobisDistanceSeq,
        RelativeMahalanobisDistanceSeq,
        RDESeq,
        PPLMDSeq,
        LabelProb,
        PTrueEmpirical,
        Verbalized1S,
        Verbalized2S,
        Linguistic1S,
        MaximumClaimProbability,
        Focus,
        PerplexityClaim,
        MaxTokenEntropyClaim,
        SelfCertaintyClaim,
        PointwiseMutualInformationClaim,
        PTrueClaim,
        ClaimConditionedProbabilityClaim,
        RandomBaselineClaim,
        FrequencyScoringClaim,
        TokenSARClaim,
        FocusClaim,
        AttentionScore,
        AttentionScoreClaim,
        BoostedProbClaim,
        CocoaMSP,
        CocoaPPL,
        CocoaMTE,
        RAUQ,
        CSL,
        SemanticDensity,
<<<<<<< HEAD
        SAPLMA,
        MIND,
        Sheeps,
        TokenMahalanobisDistance,
        RelativeTokenMahalanobisDistance,
        SATRMD,
        LookBackLens,
        TAD,
=======
        BoostedProbSequence,
>>>>>>> 24be3ffc
    ]

    try:
        simple_estimators = {e.__name__: e for e in SIMPLE_ESTIMATORS}
        est = simple_estimators[name](**config)
        return est

    except KeyError:
        return None


class FactoryEstimator:
    """Constructs an estimator from a given name and configuration."""

    def __call__(self, name: str, config) -> Estimator:
        est = load_simple_estimators(name, config)
        if est is not None:
            return est

        module = import_module(name)
        return module.load_estimator(config)<|MERGE_RESOLUTION|>--- conflicted
+++ resolved
@@ -59,7 +59,6 @@
         RAUQ,
         CSL,
         SemanticDensity,
-<<<<<<< HEAD
         SAPLMA,
         MIND,
         Sheeps,
@@ -68,9 +67,7 @@
         SATRMD,
         LookBackLens,
         TAD,
-=======
         BoostedProbSequence,
->>>>>>> 24be3ffc
     ]
 
     try:
