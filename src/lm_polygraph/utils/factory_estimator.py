--- conflicted
+++ resolved
@@ -52,13 +52,10 @@
         FocusClaim,
         AttentionScore,
         AttentionScoreClaim,
-<<<<<<< HEAD
         TopologicalDivergence,
-=======
         CocoaMSP,
         CocoaPPL,
         CocoaMTE,
->>>>>>> 88c05e86
     ]
 
     try:
