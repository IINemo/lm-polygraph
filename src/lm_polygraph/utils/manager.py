import traceback
import numpy as np
import torch
import sys
import gc

from collections import defaultdict
from typing import List, Set, Dict, Tuple, Optional
from tqdm import tqdm
from dataclasses import dataclass

from lm_polygraph.utils.dataset import Dataset
from lm_polygraph.utils.model import WhiteboxModel, BlackboxModel, Model
from lm_polygraph.utils.processor import Processor
from lm_polygraph.utils.normalize import normalize_ue, can_normalize_ue
from lm_polygraph.generation_metrics.generation_metric import GenerationMetric
from lm_polygraph.ue_metrics.ue_metric import (
    UEMetric,
    get_random_scores,
    normalize_metric,
)
from lm_polygraph.estimators.estimator import Estimator
from lm_polygraph.stat_calculators.stat_calculator import StatCalculator
<<<<<<< HEAD
from lm_polygraph.stat_calculators.register import register_stat_calculators
=======
from lm_polygraph.utils.register_stat_calculators import register_stat_calculators
>>>>>>> 0ca2986a


def _order_calculators(
    stats: List[str],
    stat_calculators: Dict[str, StatCalculator],
    stat_dependencies: Dict[str, List[str]],
) -> Tuple[List[str], Set[str]]:
    ordered: List[str] = []
    have_stats: Set[str] = set()
    while len(stats) > 0:
        stat = stats[0]
        if stat in have_stats:
            stats = stats[1:]
            continue
        dependent = False
        if stat not in stat_dependencies.keys():
            raise Exception(
                f"Cant find stat calculator for: {stat}. Maybe you forgot to register it by calling register()?"
            )
        for d in stat_dependencies[stat]:
            if d not in have_stats:
                stats = [d] + stats
                if stats.count(d) > 40:
                    raise Exception(f"Found possibly cyclic dependencies: {d}")
                dependent = True
        if not dependent:
            stats = stats[1:]
            ordered.append(stat)
            for new_stat in stat_calculators[stat].stats:
                have_stats.add(new_stat)
    return ordered, have_stats


def _check_unique_names(xs):
    names = set()
    for x in xs:
        if str(x) in names:
            raise Exception(f"Got multiple __str__ values for {x}")
        names.add(str(x))


def _delete_nans(ue, metric):
    new_ue, new_metric = [], []
    for i in range(len(metric)):
        if not np.isnan(metric[i]) and not np.isnan(ue[i]):
            if not isinstance(ue[i], complex):
                new_ue.append(ue[i])
            else:
                new_ue.append(ue[i].real)
            new_metric.append(metric[i])

    return np.array(new_ue), np.array(new_metric)


def _recombine_data(ue, gen_metric, inputs):
    ue = np.array(ue)
    gen_metric = np.array(gen_metric)

    # np.unique() with return_counts=True?
    recombined_inputs = defaultdict(list)
    for i, input_text in enumerate(inputs):
        recombined_inputs[input_text].append(i)

    recombined_ue, recombined_gen_metric = [], []
    for input_text, ids in recombined_inputs.items():
        recombined_ue.append(ue[ids].mean())
        # Assumes that metric is bigger for better generations!
        recombined_gen_metric.append(gen_metric[ids].max())

    return recombined_ue, recombined_gen_metric


@dataclass
class UncertaintyOutput:
    """
    Uncertainty estimator output.

    Parameters:
        uncertainty (float): uncertainty estimation.
        input_text (str): text used as model input.
        generation_text (str): text generated by the model.
        model_path (str): path to the model used in generation.
    """

    uncertainty: float
    input_text: str
    generation_text: str
    model_path: str


def estimate_uncertainty(
    model: Model, estimator: Estimator, input_text: str
) -> UncertaintyOutput:
    """
    Estimated uncertainty of the model generation using the provided esitmator.

    Parameters:
        model (Model): model to estimate uncertainty of. Either lm_polygraph.WhiteboxModel or
            lm_polygraph.BlackboxModel model can be used.
        estimator (Estimator): uncertainty estimation method to use. Can be any of the methods at
            lm_polygraph.estimators.
        input_text (str): text to estimate uncertainty of.
    Returns:
        UncertaintyOutput: uncertainty estimation float along with supporting info.

    Examples:

    ```python
    >>> from lm_polygraph import WhiteboxModel
    >>> from lm_polygraph.estimators import LexicalSimilarity
    >>> model = WhiteboxModel.from_pretrained(
    ...     'bigscience/bloomz-560m',
    ...     device='cpu',
    ... )
    >>> estimator = LexicalSimilarity('rougeL')
    >>> estimate_uncertainty(model, estimator, input_text='Who is George Bush?')
    UncertaintyOutput(uncertainty=-0.9176470588235295, input_text='Who is George Bush?', generation_text=' President of the United States', model_path='bigscience/bloomz-560m')
    ```

    ```python
    >>> from lm_polygraph import BlackboxModel
    >>> from lm_polygraph.estimators import EigValLaplacian
    >>> model = BlackboxModel.from_openai(
    ...     'YOUR_OPENAI_TOKEN',
    ...     'gpt-3.5-turbo'
    ... )
    >>> estimator = EigValLaplacian()
    >>> estimate_uncertainty(model, estimator, input_text='When did Albert Einstein die?')
    UncertaintyOutput(uncertainty=1.0022274826855433, input_text='When did Albert Einstein die?', generation_text='Albert Einstein died on April 18, 1955.', model_path='gpt-3.5-turbo')
    ```
    """
    man = UEManager(
        Dataset([input_text], [""], batch_size=1),
        model,
        [estimator],
        [],
        [],
        [],
        ignore_exceptions=False,
        verbose=False,
    )
    man()
    ue = man.estimations[estimator.level, str(estimator)]
    if can_normalize_ue(estimator, model.model_path):
        if estimator.level == "sequence":
            ue = normalize_ue(estimator, model.model_path, ue[0])
        else:
            ue = [normalize_ue(estimator, model.model_path, i) for i in ue]
    texts = man.stats.get("greedy_texts", man.stats.get("blackbox_greedy_texts", None))
    return UncertaintyOutput(ue[0], input_text, texts[0], model.model_path)


class UEManager:
    """
    Manager to conduct uncertainty estimation experiments by using several uncertainty methods, ground-truth
    uncertainty values and correlation metrics at once. Used for running benchmarks.

    Examples:

    ```python
    >>> from lm_polygraph import WhiteboxModel
    >>> from lm_polygraph.utils.dataset import Dataset
    >>> from lm_polygraph.estimators import *
    >>> from lm_polygraph.ue_metrics import *
    >>> from lm_polygraph.generation_metrics import *
    >>> model = WhiteboxModel.from_pretrained(
    ...     'bigscience/bloomz-560m',
    ...     device='cuda:0',
    ... )
    >>> dataset = Dataset.load(
    ...     '../workdir/data/triviaqa.csv',
    ...     'question', 'answer',
    ...     batch_size=4,
    ... )
    >>> ue_methods = [MaximumSequenceProbability(), SemanticEntropy()]
    >>> ue_metrics = [RiskCoverageCurveAUC()]
    >>> ground_truth = [RougeMetric('rougeL'), BartScoreSeqMetric('rh')]
    >>> man = UEManager(dataset, model, ue_methods, ground_truth, ue_metrics, processors=[])
    >>> results = man()
    >>> results.save("./manager.man")
    ```
    """

    def __init__(
        self,
        data: Dataset,
        model: Model,
        estimators: List[Estimator],
        generation_metrics: List[GenerationMetric],
        ue_metrics: List[UEMetric],
        processors: List[Processor],
        train_data: Dataset = None,
        background_train_data: Dataset = None,
        ignore_exceptions: bool = True,
        ensemble_model: Optional[WhiteboxModel] = None,
        deberta_batch_size: int = 10,
        deberta_device: Optional[str] = None,
        verbose: bool = True,
        max_new_tokens: int = 100,
        background_train_dataset_max_new_tokens: int = 100,
    ):
        """
        Parameters:
            data (Dataset): Dataset to run benchmark on.
            model (Model): Model to run benchmark on. Can be either lm_polygraph.WhiteboxModel or
                lm_polygraph.BlackboxModel
            estimators (List[Estimator]): List of estimators to evaluate at benchmark.
            generation_metrics (List[GenerationMetrics]): List of methods to use to calculate ground-truth uncertainty.
            ue_metrics (List[UEMetric]): List of methods to measure correlation between ground-truth uncertainties from
                `generation_metrics` and uncertainty estimators in `estimators`.
            processors (List[Processor]): List of processors to apply after each batch.
            train_data (Optional[Dataset]): Dataset to train density-based estimators on. Can be set to None, if
                no density-based method is used. Default: None.
            ignore_exceptions (bool): If true, exceptions on a new batch will be printed to stderr and
                the batch will be skipped. Useful to skip CUDA OOM errors on large datasets. Default: True.
            deberta_batch_size (int): Batch size for DeBERTa model used in some estimators. Default: 10.
            deberta_device (Optional[str]): The device to run deberta on. If None, will use 'cuda:0' if available,
                'cpu' otherwise. Default: None.
            verbose (bool): If set, will print useful info during batch processing. Default: True.
            max_new_tokens (int): Maximum new tokens to use in generation. Default: 100.
        """

        stat_calculators_dict, stat_dependencies_dict = register_stat_calculators(
            deberta_batch_size=deberta_batch_size,
            deberta_device=deberta_device,
        )

<<<<<<< HEAD
=======
        self.stat_calculators_dict = stat_calculators_dict

>>>>>>> 0ca2986a
        self.model: WhiteboxModel = model
        self.train_data: Dataset = train_data
        self.background_train_data: Dataset = background_train_data
        self.ensemble_model = ensemble_model
        self.data: Dataset = data
        self.estimators: List[Estimator] = estimators
        self.generation_metrics: List[GenerationMetric] = generation_metrics
        self.ue_metrics: List[UEMetric] = ue_metrics
        _check_unique_names(generation_metrics)
        _check_unique_names(estimators)
        _check_unique_names(ue_metrics)

        if isinstance(model, BlackboxModel):
            greedy = ["blackbox_greedy_texts"]
        else:
            greedy = ["greedy_tokens", "greedy_texts"]

        stats = (
            [s for e in self.estimators for s in e.stats_dependencies]
            + [s for m in generation_metrics for s in m.stats_dependencies]
            + greedy
        )
<<<<<<< HEAD
=======

>>>>>>> 0ca2986a
        stats, have_stats = _order_calculators(
            stats,
            stat_calculators_dict,
            stat_dependencies_dict,
        )
<<<<<<< HEAD
=======

        self.stats_names = stats
>>>>>>> 0ca2986a
        stats = [
            s
            for s in stats
            if not (str(s).startswith("ensemble_"))
            and not (
                (
                    str(s).startswith("blackbox_")
                    and s[len("blackbox_") :] in have_stats
                )  # remove blackbox_X from stats only if X is already in stats to remove duplicated run of stat calculator
            )
        ]  # below in calculate() we copy X in blackbox_X
        self.stat_calculators: List[StatCalculator] = [
            stat_calculators_dict[c] for c in stats
        ]
        if verbose:
            print("Stat calculators:", self.stat_calculators)

        self.ensemble_estimators = []
        single_estimators = []
        for e in estimators:
            for s in e.stats_dependencies:
                if s.startswith("ensemble"):
                    self.ensemble_estimators.append(e)
                    break
            if e not in self.ensemble_estimators:
                single_estimators.append(e)
        self.estimators = single_estimators

        train_stats = [
            s
            for e in self.estimators
            for s in e.stats_dependencies
            if s.startswith("train")
        ]
        train_stats += (
            ["greedy_tokens", "greedy_texts"]
            if "train_greedy_log_likelihoods" in train_stats
            else []
        )
        train_stats, _ = _order_calculators(
            train_stats,
            stat_calculators_dict,
            stat_dependencies_dict,
        )
        self.train_stat_calculators: List[StatCalculator] = [
            stat_calculators_dict[c] for c in train_stats
        ]
        background_train_stats = [
            s
            for e in self.estimators
            for s in e.stats_dependencies
            if s.startswith("background_train")
        ]
        background_train_stats, _ = _order_calculators(
            background_train_stats,
            stat_calculators_dict,
            stat_dependencies_dict,
        )
        self.background_train_stat_calculators: List[StatCalculator] = [
            stat_calculators_dict[c] for c in background_train_stats
        ]

        ensemble_stats = [
            s
            for e in self.ensemble_estimators
            for s in e.stats_dependencies
            if s.startswith("ensemble")
        ]
        ensemble_stats, _ = _order_calculators(
            ensemble_stats,
            stat_calculators_dict,
            stat_dependencies_dict,
        )
        self.ensemble_stat_calculators: List[StatCalculator] = [
            stat_calculators_dict[c] for c in ensemble_stats
        ]

        self.gen_metrics: Dict[Tuple[str, str], List[float]] = defaultdict(list)
        self.estimations: Dict[Tuple[str, str], List[float]] = defaultdict(list)
        self.metrics: Dict[Tuple[str, str, str, str], float] = {}
        self.total_bad_estimators: Dict[Estimator, float] = {}
        self.stats: Dict[str, List] = defaultdict(list)

        self.processors = processors
        self.ignore_exceptions = ignore_exceptions
        self.verbose = verbose
        self.max_new_tokens = max_new_tokens
        self.background_train_dataset_max_new_tokens = (
            background_train_dataset_max_new_tokens
        )

    def __call__(self) -> Dict[Tuple[str, str, str, str], float]:
        """
        Runs benchmark and reports metrics results. Saves all useful calculated statistics for further usage.
        The run includes:
        * Calculating uncertainty estimations for each `estimator` for all input texts in the dataset
        * Calculating ground-truth uncertainties for each `generation_metrics` for all input texts in the dataset.
        * Calculating correlation measure for each `ue_metrics`, between each pair of
          (uncertainty estimation, ground-truth uncertainty) which comes from the same level
          (both 'sequence' or both 'token').
        * Saving uncertainty estimations, ground-truth uncertainties and ue_metrics values for further usage.

        Returns:
            Dict[Tuple[str, str, str, str], float]: dictionary with metrics results. Dictionary keys consist of
                - uncertainty estimation level: 'sequence' or 'token',
                - estimator name,
                - generation metrics name,
                - `ue_metrics` name which was used to calculate quality.
        """

        train_stats = self._extract_train_embeddings()
        background_train_stats = self._extract_train_embeddings(background=True)

        iterable_data = tqdm(self.data) if self.verbose else self.data
        for batch_i, (inp_texts, target_texts) in enumerate(iterable_data):
            batch_stats: Dict[str, np.ndarray] = {}
            for key, val in [
                ("input_texts", inp_texts),
                ("target_texts", target_texts),
            ]:
                self.stats[key] += val
                batch_stats[key] = val

            if isinstance(self.model, WhiteboxModel):
                if isinstance(target_texts[0], list):
                    target_tokens = [
                        [
                            self.model.tokenizer([text])["input_ids"][0]
                            for text in target_text
                        ]
                        for target_text in target_texts
                    ]
                else:
                    target_tokens = [
                        self.model.tokenizer([text])["input_ids"][0]
                        for text in target_texts
                    ]
                self.stats["target_tokens"] += target_tokens
                batch_stats["target_tokens"] = target_tokens

            train_stats_keys = list(train_stats.keys())
            for stat in train_stats_keys:
                batch_stats[stat] = train_stats.pop(stat)

            background_train_stats_keys = list(background_train_stats.keys())
            for stat in background_train_stats_keys:
                batch_stats[stat] = background_train_stats.pop(stat)

            batch_stats = self.calculate(batch_stats, self.stat_calculators, inp_texts)

            batch_estimations, bad_estimators = self.estimate(
                batch_stats, self.estimators
            )

            for bad_estimator in bad_estimators:
                key = (bad_estimator.level, str(bad_estimator))
                self.estimations.pop(key, None)
                self.estimators.remove(bad_estimator)
                self.total_bad_estimators[bad_estimator] = batch_i

            batch_gen_metrics: Dict[Tuple[str, str], List[float]] = defaultdict(list)
            for generation_metric in self.generation_metrics:
                m = generation_metric(
                    batch_stats, target_texts=target_texts, target_tokens=target_tokens
                ).tolist()
                self.gen_metrics[generation_metric.level, str(generation_metric)] += m
                batch_gen_metrics[generation_metric.level, str(generation_metric)] += m

            for key in ["blackbox_greedy_texts", "greedy_texts", "greedy_tokens"]:
                if key in batch_stats.keys():
                    self.stats[key] += batch_stats[key]
            for processor in self.processors:
                processor.on_batch(batch_stats, batch_gen_metrics, batch_estimations)

        if self.ensemble_model is not None:
            iterable_data = tqdm(self.data) if self.verbose else self.data
            for batch_i, (inp_texts, target_texts) in enumerate(iterable_data):
                batch_stats: Dict[str, np.ndarray] = {}
                for key, val in [
                    ("input_texts", inp_texts),
                    ("target_texts", target_texts),
                ]:
                    batch_stats[key] = val

                target_tokens = [
                    self.model.tokenizer([text])["input_ids"][0]
                    for text in target_texts
                ]
                batch_stats["target_tokens"] = target_tokens

                batch_stats["ensemble_generation_params"] = {}
                batch_stats["ensemble_model"] = self.ensemble_model

                batch_stats = self.calculate(
                    batch_stats, self.ensemble_stat_calculators, inp_texts
                )

                batch_estimations, bad_estimators = self.estimate(
                    batch_stats, self.ensemble_estimators
                )

                for bad_estimator in bad_estimators:
                    key = (bad_estimator.level, str(bad_estimator))
                    self.estimations.pop(key, None)
                    self.ensemble_estimators.remove(bad_estimator)
                    self.total_bad_estimators[bad_estimator] = batch_i

            torch.cuda.empty_cache()
            gc.collect()

        for (e_level, e_name), estimator_values in self.estimations.items():
            for (gen_level, gen_name), generation_metric in self.gen_metrics.items():
                for ue_metric in self.ue_metrics:
                    if gen_level != e_level:
                        continue
                    if len(estimator_values) != len(generation_metric):
                        raise Exception(
                            f"Got different number of metrics for {e_name} and {gen_name}: "
                            f"{len(estimator_values)} and {len(generation_metric)}"
                        )
                    # TODO: Report how many nans!
                    # This is important to know for a user
                    ue, metric = _delete_nans(estimator_values, generation_metric)
                    if len(ue) == 0:
                        self.metrics[e_level, e_name, gen_name, str(ue_metric)] = np.nan
                    else:
                        oracle_score = ue_metric(-metric, metric)
                        random_score = get_random_scores(ue_metric, metric)
                        ue_metric_val = ue_metric(ue, metric)
                        self.metrics[e_level, e_name, gen_name, str(ue_metric)] = (
                            ue_metric_val
                        )
                        self.metrics[
                            e_level, e_name, gen_name, str(ue_metric) + "_normalized"
                        ] = normalize_metric(ue_metric_val, oracle_score, random_score)

        for processor in self.processors:
            processor.on_eval(self.metrics, self.total_bad_estimators)

        return self.metrics

    def calculate(self, batch_stats: dict, calculators: list, inp_texts: list) -> dict:
        """
        Runs stat calculators and handles errors if any occur. Returns updated batch stats

        Parameters:
            batch_stats (dict): contains current batch statistics to be updated
            calculators (list): list of stat calculators to run
            inp_texts (list): list of inputs to the model in the batch
        """
        for stat_calculator in calculators:
            try:
                new_stats = stat_calculator(
                    batch_stats, inp_texts, self.model, self.max_new_tokens
                )
                for stat, stat_value in new_stats.items():
                    if stat in batch_stats.keys():
                        continue
                    batch_stats[stat] = stat_value
                    if (f"blackbox_{stat}" in self.stat_calculators_dict.keys()) and (
                        f"blackbox_{stat}" in self.stats_names
                    ):
                        batch_stats[f"blackbox_{stat}"] = stat_value
            except Exception as e:
                if self.ignore_exceptions:
                    lineno = e.__traceback__.tb_lineno
                    log_msg = f"Caught exception while calculating stats: {e} in Stat Calculator {stat_calculator}, line {lineno}. Expect dependent estimator to fail.\n"
                    sys.stderr.write("\n\n")
                    sys.stderr.write(log_msg)
                    sys.stderr.write(traceback.format_exc())
                    continue
                else:
                    raise e

        return batch_stats

    def estimate(
        self, batch_stats: dict, estimators: list
    ) -> Dict[Tuple[str, str], List[float]]:
        """
        Runs stat calculators and handles errors if any occur. Returns updated batch stats

        Parameters:
            batch_stats (dict): contains current batch statistics to be updated
            estimators (list): list of estimators to run
        """
        batch_estimations = defaultdict(list)
        bad_estimators = []

        for estimator in estimators:
            try:
                e = estimator(batch_stats).tolist()
                self.estimations[estimator.level, str(estimator)] += e
                batch_estimations[estimator.level, str(estimator)] += e
            except Exception as e:
                if self.ignore_exceptions:
                    bad_estimators.append(estimator)
                    lineno = e.__traceback__.tb_lineno
                    log_msg = f"Caught exception while estimating uncertainty: {e} in estimator {estimator}, line {lineno}. Estimator will be removed.\n"
                    sys.stderr.write("\n\n")
                    sys.stderr.write(log_msg)
                    sys.stderr.write(traceback.format_exc())
                    continue
                else:
                    raise e

        return batch_estimations, bad_estimators

    def _extract_train_embeddings(
        self, background: bool = False
    ) -> Tuple[torch.FloatTensor, torch.FloatTensor]:
        train_stats = {}
        result_train_stat = {}
        if background:
            data = self.background_train_data
            stat_calculators = self.background_train_stat_calculators
            max_new_tokens = self.background_train_dataset_max_new_tokens
        else:
            data = self.train_data
            stat_calculators = self.train_stat_calculators
            max_new_tokens = self.max_new_tokens
        if len(stat_calculators) and (data is not None):
            for inp_texts, target_texts in tqdm(data):
                target_tokens = [
                    self.model.tokenizer([text])["input_ids"][0]
                    for text in target_texts
                ]

                batch_stats: Dict[str, np.ndarray] = {}
                for key, val in [
                    ("input_texts", inp_texts),
                    ("target_texts", target_texts),
                    ("target_tokens", target_tokens),
                ]:
                    batch_stats[key] = val

                for stat_calculator in stat_calculators:
                    new_stats = stat_calculator(
                        batch_stats, inp_texts, self.model, max_new_tokens
                    )
                    for stat, stat_value in new_stats.items():
                        if stat in batch_stats.keys():
                            continue
                        batch_stats[stat] = stat_value

                for stat in batch_stats.keys():
                    if stat in [
                        "input_tokens",
                        "input_texts",
                        "target_texts",
                        "target_tokens",
                    ]:
                        continue
                    if stat in train_stats.keys():
                        train_stats[stat].append(batch_stats[stat])
                    else:
                        train_stats[stat] = [batch_stats[stat]]

                torch.cuda.empty_cache()
                gc.collect()

            key_prefix = "background_train_" if background else "train_"
            for stat in train_stats.keys():
                if any(s is None for s in train_stats[stat]):
                    continue
                if isinstance(train_stats[stat][0], list):
                    result_train_stat[key_prefix + stat] = [
                        item for sublist in train_stats[stat] for item in sublist
                    ]
                else:
                    result_train_stat[key_prefix + stat] = np.concatenate(
                        train_stats[stat]
                    )

        return result_train_stat

    def save(self, save_path: str):
        """
        Saves the run results in the provided path. Will raise exception, if no results are calculated yet.
        To load the saved manager, see UEManager.load().

        Parameters:
            save_path (str): Path to file to save benchmark results to.
        """
        if len(self.metrics) == 0:
            raise Exception("Nothing to save. Consider calling manager() first.")
        torch.save(
            {
                "metrics": self.metrics,
                "gen_metrics": self.gen_metrics,
                "estimations": self.estimations,
                "stats": self.stats,
            },
            save_path,
        )

    @staticmethod
    def load(load_path: str) -> "UEManager":
        """
        Loads UEManager from the specified path. To save the calculated manager results, see UEManager.save().

        Parameters:
            load_path (str): Path to file with saved benchmark results to load.
        """
        res_dict = torch.load(load_path)
        man = UEManager(None, None, [], [], [], [])
        man.metrics = res_dict.get("metrics", None)
        man.gen_metrics = res_dict.get("gen_metrics", None)
        man.estimations = res_dict.get("estimations", None)
        man.stats = res_dict.get("stats", None)
        return man<|MERGE_RESOLUTION|>--- conflicted
+++ resolved
@@ -21,11 +21,7 @@
 )
 from lm_polygraph.estimators.estimator import Estimator
 from lm_polygraph.stat_calculators.stat_calculator import StatCalculator
-<<<<<<< HEAD
-from lm_polygraph.stat_calculators.register import register_stat_calculators
-=======
 from lm_polygraph.utils.register_stat_calculators import register_stat_calculators
->>>>>>> 0ca2986a
 
 
 def _order_calculators(
@@ -253,11 +249,8 @@
             deberta_device=deberta_device,
         )
 
-<<<<<<< HEAD
-=======
         self.stat_calculators_dict = stat_calculators_dict
 
->>>>>>> 0ca2986a
         self.model: WhiteboxModel = model
         self.train_data: Dataset = train_data
         self.background_train_data: Dataset = background_train_data
@@ -280,20 +273,13 @@
             + [s for m in generation_metrics for s in m.stats_dependencies]
             + greedy
         )
-<<<<<<< HEAD
-=======
-
->>>>>>> 0ca2986a
         stats, have_stats = _order_calculators(
             stats,
             stat_calculators_dict,
             stat_dependencies_dict,
         )
-<<<<<<< HEAD
-=======
 
         self.stats_names = stats
->>>>>>> 0ca2986a
         stats = [
             s
             for s in stats
