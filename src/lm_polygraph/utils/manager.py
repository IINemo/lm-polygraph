--- conflicted
+++ resolved
@@ -271,16 +271,14 @@
             + [s for m in generation_metrics for s in m.stats_dependencies]
             + greedy
         )
-<<<<<<< HEAD
+
         stats, have_stats = _order_calculators(
             stats,
             stat_calculators_dict,
             stat_dependencies_dict,
         )
-=======
-        stats, have_stats = _order_calculators(stats)
+
         self.stats_names = stats
->>>>>>> 7df8946c
         stats = [
             s
             for s in stats
