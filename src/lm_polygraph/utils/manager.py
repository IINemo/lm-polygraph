import time
import traceback
import numpy as np
import torch
import sys
import gc

from collections import defaultdict
from typing import List, Set, Dict, Tuple
from tqdm import tqdm

from lm_polygraph.utils.dataset import Dataset
from lm_polygraph.utils.model import BlackboxModel, Model
from lm_polygraph.utils.processor import Processor
from lm_polygraph.generation_metrics.generation_metric import GenerationMetric
from lm_polygraph.ue_metrics.ue_metric import (
    UEMetric,
    get_random_scores,
    normalize_metric,
)
from lm_polygraph.estimators.estimator import Estimator
from lm_polygraph.stat_calculators.stat_calculator import StatCalculator
from lm_polygraph.utils.builder_enviroment_stat_calculator import (
    BuilderEnvironmentStatCalculator,
)
from lm_polygraph.utils.factory_stat_calculator import (
    FactoryStatCalculator,
    StatCalculatorContainer,
)
from lm_polygraph.defaults.register_default_stat_calculators import (
    register_default_stat_calculators,
)
from lm_polygraph.utils.common import flatten_results

import logging

log = logging.getLogger("lm_polygraph")


def _check_unique_names(xs):
    names = set()
    for x in xs:
        if str(x) in names:
            raise Exception(f"Got multiple __str__ values for {x}")
        names.add(str(x))


def _delete_nans(ue, metric):
    metric = np.asarray(metric)

<<<<<<< HEAD
    clipped_ue = np.nan_to_num(ue, nan=-1e7, neginf=-1e7, posinf=1e7) # TODO: fix problem with nans
=======
    # Clipping, because some evaluation metrics cannot work with nan ue scores.
    clipped_ue = np.nan_to_num(ue, nan=-1e7, neginf=-1e7, posinf=1e7)
>>>>>>> 3d06a0e3

    is_nan_metric_mask = np.isnan(metric)
    clipped_ue = clipped_ue[~is_nan_metric_mask]
    new_metric = metric[~is_nan_metric_mask]

    return clipped_ue, new_metric


def order_calculators(
    stats: List[str],
    stat_calculators: Dict[str, StatCalculator],
    stat_dependencies: Dict[str, List[str]],
) -> Tuple[List[str], Set[str]]:
    ordered: List[str] = []
    have_stats: Set[str] = set()
    while len(stats) > 0:
        stat = stats[0]
        if stat in have_stats:
            stats = stats[1:]
            continue
        dependent = False
        if stat not in stat_dependencies.keys():
            raise Exception(
                f"Cant find stat calculator for: {stat}. Maybe you forgot to register it in "
                + "lm_polygraph.utils.register_stat_calculators.register_stat_calculators()?"
            )
        for d in stat_dependencies[stat]:
            if d not in have_stats:
                stats = [d] + stats
                if stats.count(d) > 40:
                    raise Exception(f"Found possibly cyclic dependencies: {d}")
                dependent = True
        if not dependent:
            stats = stats[1:]
            ordered.append(stat)
            for new_stat in stat_calculators[stat].meta_info()[0]:
                have_stats.add(new_stat)

    return ordered, have_stats


class UEManager:
    """
    Manager to conduct uncertainty estimation experiments by using several uncertainty methods, ground-truth
    uncertainty values and correlation metrics at once. Used for running benchmarks.

    Examples:

    ```python
    >>> from lm_polygraph import WhiteboxModel
    >>> from lm_polygraph.utils.dataset import Dataset
    >>> from lm_polygraph.estimators import *
    >>> from lm_polygraph.ue_metrics import *
    >>> from lm_polygraph.generation_metrics import *
    >>> model = WhiteboxModel.from_pretrained(
    ...     'bigscience/bloomz-560m',
    ...     device='cuda:0',
    ... )
    >>> dataset = Dataset.load(
    ...     '../workdir/data/triviaqa.csv',
    ...     'question', 'answer',
    ...     batch_size=4,
    ... )
    >>> ue_methods = [MaximumSequenceProbability(), SemanticEntropy()]
    >>> ue_metrics = [RiskCoverageCurveAUC()]
    >>> ground_truth = [RougeMetric('rougeL'), BartScoreSeqMetric('rh')]
    >>> man = UEManager(dataset, model, ue_methods, ground_truth, ue_metrics, processors=[])
    >>> results = man()
    >>> results.save("./manager.man")
    ```
    """

    def __init__(
        self,
        data: Dataset,
        model: Model,
        estimators: List[Estimator],
        builder_env_stat_calc: BuilderEnvironmentStatCalculator,
        available_stat_calculators: List[StatCalculatorContainer],
        generation_metrics: List[GenerationMetric],
        ue_metrics: List[UEMetric],
        processors: List[Processor],
        ignore_exceptions: bool = True,
        verbose: bool = True,
        max_new_tokens: int = 100,
        log_time: bool = False,
    ):
        """
        Parameters:
            data (Dataset): Dataset to run benchmark on.
            model (Model): Model to run benchmark on. Can be either lm_polygraph.WhiteboxModel or
                lm_polygraph.BlackboxModel
            estimators (List[Estimator]): List of estimators to evaluate at benchmark.
            builder_env_stat_calc (BuilderEnvironmentStatCalculator): Environment seen by all stat calculators when
                they are built in polygraph_eval script.
            available_stat_calculators (List[StatCalculatorContainer]): List of stats calculators to use.
                Can be initialized automatically with `register_default_stat_calculators`.
            generation_metrics (List[GenerationMetrics]): List of methods to use to calculate ground-truth uncertainty.
            ue_metrics (List[UEMetric]): List of methods to measure correlation between ground-truth uncertainties from
                `generation_metrics` and uncertainty estimators in `estimators`.
            processors (List[Processor]): List of processors to apply after each batch.
            ignore_exceptions (bool): If true, exceptions on a new batch will be printed to stderr and
                the batch will be skipped. Useful to skip CUDA OOM errors on large datasets. Default: True.
            verbose (bool): If set, will print useful info during batch processing. Default: True.
            max_new_tokens (int): Maximum new tokens to use in generation. Default: 100.
        """

        self.model: Model = model
        self.data: Dataset = data
        self.estimators: List[Estimator] = estimators
        self.generation_metrics: List[GenerationMetric] = generation_metrics
        self.ue_metrics: List[UEMetric] = ue_metrics
        _check_unique_names(generation_metrics)
        _check_unique_names(estimators)
        _check_unique_names(ue_metrics)

        self.gen_metrics: Dict[Tuple[str, str], List[float]] = defaultdict(list)
        self.estimations: Dict[Tuple[str, str], List[float]] = defaultdict(list)
        self.metrics: Dict[Tuple[str, str, str, str], float] = {}
        self.total_bad_estimators: Dict[Estimator, float] = {}
        self.stats: Dict[str, List] = defaultdict(list)

        self.processors = processors
        self.ignore_exceptions = ignore_exceptions
        self.verbose = verbose
        self.max_new_tokens = max_new_tokens

        self.stat_calculator_descr = available_stat_calculators
        self.factory_stat_calc = FactoryStatCalculator(builder_env_stat_calc)
        self.log_time = log_time

        self.init()

    def init(self):
        log.info("=" * 100)
        log.info("Initializing stat calculators...")

        self.stat_calculators_dict = dict()
        for sc in self.stat_calculator_descr:
            for stat in sc.stats:
                self.stat_calculators_dict[stat] = sc

        # stat_calculators_dict = {sc.name: sc for sc in self.stat_calculator_descr}
        stat_dependencies_dict = dict()
        for sc in self.stat_calculator_descr:
            for stat in sc.stats:
                stat_dependencies_dict[stat] = sc.dependencies

        greedy = ["greedy_texts"]
        if not isinstance(self.model, BlackboxModel):
            greedy += ["greedy_tokens"]

        stats = (
            [s for e in self.estimators for s in e.stats_dependencies]
            + [s for m in self.generation_metrics for s in m.stats_dependencies]
            + greedy
        )

        stats, have_stats = order_calculators(
            stats,
            self.stat_calculators_dict,
            stat_dependencies_dict,
        )

        self.stats_names = stats
        stats = [
            s
            for s in stats
            if not (str(s).startswith("ensemble_"))
            and not (
                (
                    str(s).startswith("blackbox_")
                    and s[len("blackbox_") :] in have_stats
                )  # remove blackbox_X from stats only if X is already in stats to remove duplicated run of stat calculator
            )
        ]  # below in calculate() we copy X in blackbox_X

        self.stat_calculators = self.factory_stat_calc(
            [self.stat_calculators_dict[c] for c in stats]
        )
        self.state = "Initialized"

        if self.verbose:
            log.info(f"Stat calculators: {str(self.stat_calculators)}")

        log.info("Done intitializing stat calculators...")

    def calculate(self, batch_stats: dict, calculators: list, inp_texts: list) -> dict:
        """
        Runs stat calculators and handles errors if any occur. Returns updated batch stats

        Parameters:
            batch_stats (dict): contains current batch statistics to be updated
            calculators (list): list of stat calculators to run
            inp_texts (list): list of inputs to the model in the batch
        """
        for stat_calculator in calculators:
            try:
                if self.log_time:
                    start_time = time.time()
                    log.info(f"Calculating {stat_calculator}...")
                new_stats = stat_calculator(
                    batch_stats, inp_texts, self.model, self.max_new_tokens
                )
                if self.log_time:
                    log.info(
                        f"Done calculating {stat_calculator} in {round(time.time() - start_time, 2)} secs"
                    )
                for stat, stat_value in new_stats.items():
                    if stat in batch_stats.keys():
                        continue
                    batch_stats[stat] = stat_value
                    if (f"blackbox_{stat}" in self.stat_calculators_dict.keys()) and (
                        f"blackbox_{stat}" in self.stats_names
                    ):
                        batch_stats[f"blackbox_{stat}"] = stat_value
            except Exception as e:
                if self.ignore_exceptions:
                    lineno = e.__traceback__.tb_lineno
                    log_msg = f"Caught exception while calculating stats: {e} in Stat Calculator {stat_calculator}, line {lineno}. Expect dependent estimator to fail.\n"
                    sys.stderr.write("\n\n")
                    sys.stderr.write(log_msg)
                    sys.stderr.write(traceback.format_exc())
                    continue
                else:
                    raise e

        return batch_stats

    def estimate(
        self, batch_stats: dict, estimators: list
    ) -> Dict[Tuple[str, str], List[float]]:
        """
        Runs stat calculators and handles errors if any occur. Returns updated batch stats

        Parameters:
            batch_stats (dict): contains current batch statistics to be updated
            estimators (list): list of estimators to run
        """
        batch_estimations = defaultdict(list)
        bad_estimators = []

        for estimator in estimators:
            try:
                if self.log_time:
                    start_time = time.time()
                    log.info(f"Estimating {estimator}...")
                e = estimator(batch_stats)
                if self.log_time:
                    log.info(
                        f"Done calculating {estimator} in {round(time.time() - start_time, 2)} secs"
                    )
                if not isinstance(e, list):
                    e = e.tolist()
                if estimator.level == "claim":
                    e = flatten_results(e, estimator)
                self.estimations[estimator.level, str(estimator)] += e
                batch_estimations[estimator.level, str(estimator)] += e
            except Exception as e:
                if self.ignore_exceptions:
                    bad_estimators.append(estimator)
                    lineno = e.__traceback__.tb_lineno
                    log_msg = f"Caught exception while estimating uncertainty: {e} in estimator {estimator}, line {lineno}. Estimator will be removed.\n"
                    sys.stderr.write("\n\n")
                    sys.stderr.write(log_msg)
                    sys.stderr.write(traceback.format_exc())
                    continue
                else:
                    raise e

        return batch_estimations, bad_estimators

    def _process(self, iterable_data, batch_callback):
        iterable_data = tqdm(self.data) if self.verbose else self.data
        for batch_i, (inp_texts, target_texts) in enumerate(iterable_data):
            batch_stats: Dict[str, np.ndarray] = {}
            for key, val in [
                ("input_texts", inp_texts),
                ("target_texts", target_texts),
            ]:
                self.stats[key] += val
                batch_stats[key] = val
            batch_stats["model"] = self.model

            batch_stats = self.calculate(batch_stats, self.stat_calculators, inp_texts)

            batch_estimations, bad_estimators = self.estimate(
                batch_stats, self.estimators
            )

            batch_callback(
                batch_i, target_texts, batch_stats, batch_estimations, bad_estimators
            )

            torch.cuda.empty_cache()
            gc.collect()

        return self.estimations

    def __call__(self) -> Dict[Tuple[str, str, str, str], float]:
        """
        Runs benchmark and reports metrics results. Saves all useful calculated statistics for further usage.
        The run includes:
        * Calculating uncertainty estimations for each `estimator` for all input texts in the dataset
        * Calculating ground-truth uncertainties for each `generation_metrics` for all input texts in the dataset.
        * Calculating correlation measure for each `ue_metrics`, between each pair of
          (uncertainty estimation, ground-truth uncertainty) which comes from the same level
          (both 'sequence' or both 'token').
        * Saving uncertainty estimations, ground-truth uncertainties and ue_metrics values for further usage.

        Returns:
            [Tuple[str, str, str, str], float]: dictionary with metrics results. Dictionary keys consist of
                - uncertainty estimation level: 'sequence' or 'token',
                - estimator name,
                - generation metrics name,
                - `ue_metrics` name which was used to calculate quality.
        """
        iterable_data = tqdm(self.data) if self.verbose else self.data

        def fn_on_batch_callback(
            batch_i, target_texts, batch_stats, batch_estimations, bad_estimators
        ):
            for bad_estimator in bad_estimators:
                key = (bad_estimator.level, str(bad_estimator))
                self.estimations.pop(key, None)
                self.estimators.remove(bad_estimator)
                self.total_bad_estimators[bad_estimator] = batch_i

            batch_gen_metrics: Dict[Tuple[str, str], List[float]] = defaultdict(list)
            for generation_metric in self.generation_metrics:
                if self.log_time:
                    start_time = time.time()
                    log.info(f"Calculating {generation_metric}...")
                m = generation_metric(batch_stats, target_texts=target_texts)
                if self.log_time:
                    log.info(
                        f"Done calculating {generation_metric} in {round(time.time() - start_time, 2)} secs"
                    )
                if not isinstance(m, list):
                    m = m.tolist()
                if generation_metric.level == "claim":
                    m = flatten_results(m, generation_metric)
                self.gen_metrics[generation_metric.level, str(generation_metric)] += m
                batch_gen_metrics[generation_metric.level, str(generation_metric)] += m

            for key in ["greedy_texts", "greedy_tokens"]:
                if key in batch_stats.keys():
                    self.stats[key] += batch_stats[key]
            for processor in self.processors:
                processor.on_batch(batch_stats, batch_gen_metrics, batch_estimations)

        self._process(iterable_data, fn_on_batch_callback)

        for (gen_level, gen_name), generation_metric in self.gen_metrics.items():
            for ue_metric in self.ue_metrics:
                log.info(f"Metric: {ue_metric}")

                oracle_score_all = ue_metric(
                    -np.array(generation_metric), np.array(generation_metric)
                )
                random_score_all = get_random_scores(
                    ue_metric, np.array(generation_metric)
                )
                for (e_level, e_name), estimator_values in self.estimations.items():
                    if gen_level != e_level:
                        continue
                    if len(estimator_values) != len(generation_metric):
                        raise Exception(
                            f"Got different number of metrics for {e_name} and {gen_name}: "
                            f"{len(estimator_values)} and {len(generation_metric)}"
                        )
<<<<<<< HEAD
                    # TODO: Report how many nans!
                    # This is important to know for a user
=======
>>>>>>> 3d06a0e3

                    n_nans = np.sum(~np.isfinite(estimator_values))
                    if n_nans > 0:
                        log.warning(f"We got {n_nans} nans in {e_name} estimator.")

                    n_nans = np.sum(~np.isfinite(generation_metric))
                    if n_nans > 0:
<<<<<<< HEAD
                        log.warning(f"We got {n_nans} nans in {gen_name} generation metric.")
=======
                        log.warning(
                            f"We got {n_nans} nans in {gen_name} generation metric."
                        )
>>>>>>> 3d06a0e3

                    ue, metric = _delete_nans(estimator_values, generation_metric)
                    if len(ue) == 0:
                        self.metrics[e_level, e_name, gen_name, str(ue_metric)] = np.nan
                    else:
                        if len(ue) != len(estimator_values):
                            oracle_score = ue_metric(-metric, metric)
                            random_score = get_random_scores(ue_metric, metric)
                        else:
                            oracle_score = oracle_score_all
                            random_score = random_score_all

                        ue_metric_val = ue_metric(ue, metric)
                        self.metrics[e_level, e_name, gen_name, str(ue_metric)] = (
                            ue_metric_val
                        )
                        self.metrics[
                            e_level, e_name, gen_name, str(ue_metric) + "_normalized"
                        ] = normalize_metric(ue_metric_val, oracle_score, random_score)

        for processor in self.processors:
            processor.on_eval(self.metrics, self.total_bad_estimators)

        return self.metrics

    def save(self, save_path: str):
        """
        Saves the run results in the provided path.
        To load the saved manager, see UEManager.load().

        Parameters:
            save_path (str): Path to file to save benchmark results to.
        """
        torch.save(
            {
                "state": self.state,
                "metrics": self.metrics,
                "gen_metrics": self.gen_metrics,
                "estimations": self.estimations,
                "stats": self.stats,
            },
            save_path,
        )

    @staticmethod
    def load(
        load_path: str,
        builder_env_stat_calc: BuilderEnvironmentStatCalculator = None,
        available_stat_calculators: List[StatCalculatorContainer] = None,
    ) -> "UEManager":
        """
        Loads UEManager from the specified path. To save the calculated manager results, see UEManager.save().

        Parameters:
            load_path (str): Path to file with saved benchmark results to load.
        """
        res_dict = torch.load(load_path, weights_only=False)

        if available_stat_calculators is None:
            result_stat_calculators = dict()
            scs = register_default_stat_calculators("Whitebox")
            for sc in scs:
                result_stat_calculators[sc.name] = sc
            available_stat_calculators = list(result_stat_calculators.values())
        if builder_env_stat_calc is None:
            builder_env_stat_calc = BuilderEnvironmentStatCalculator(model=None)

        man = UEManager(
            data=None,
            model=None,
            estimators=[],
            available_stat_calculators=available_stat_calculators,
            generation_metrics=[],
            ue_metrics=[],
            processors=[],
            builder_env_stat_calc=builder_env_stat_calc,
        )

        man.metrics = res_dict.get("metrics", None)
        man.gen_metrics = res_dict.get("gen_metrics", None)
        man.estimations = res_dict.get("estimations", None)
        man.stats = res_dict.get("stats", None)
        return man<|MERGE_RESOLUTION|>--- conflicted
+++ resolved
@@ -48,12 +48,8 @@
 def _delete_nans(ue, metric):
     metric = np.asarray(metric)
 
-<<<<<<< HEAD
-    clipped_ue = np.nan_to_num(ue, nan=-1e7, neginf=-1e7, posinf=1e7) # TODO: fix problem with nans
-=======
     # Clipping, because some evaluation metrics cannot work with nan ue scores.
     clipped_ue = np.nan_to_num(ue, nan=-1e7, neginf=-1e7, posinf=1e7)
->>>>>>> 3d06a0e3
 
     is_nan_metric_mask = np.isnan(metric)
     clipped_ue = clipped_ue[~is_nan_metric_mask]
@@ -425,11 +421,6 @@
                             f"Got different number of metrics for {e_name} and {gen_name}: "
                             f"{len(estimator_values)} and {len(generation_metric)}"
                         )
-<<<<<<< HEAD
-                    # TODO: Report how many nans!
-                    # This is important to know for a user
-=======
->>>>>>> 3d06a0e3
 
                     n_nans = np.sum(~np.isfinite(estimator_values))
                     if n_nans > 0:
@@ -437,13 +428,9 @@
 
                     n_nans = np.sum(~np.isfinite(generation_metric))
                     if n_nans > 0:
-<<<<<<< HEAD
-                        log.warning(f"We got {n_nans} nans in {gen_name} generation metric.")
-=======
                         log.warning(
                             f"We got {n_nans} nans in {gen_name} generation metric."
                         )
->>>>>>> 3d06a0e3
 
                     ue, metric = _delete_nans(estimator_values, generation_metric)
                     if len(ue) == 0:
