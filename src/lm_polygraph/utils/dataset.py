--- conflicted
+++ resolved
@@ -187,230 +187,7 @@
         if size is not None and size < len(dataset):
             dataset = dataset.select(range(size))
 
-<<<<<<< HEAD
-        if "translation" in dataset.column_names:
-            x, y = [], []
-            source_lang = (
-                "German"
-                if x_column == "de"
-                else "French" if x_column == "fr" else "English"
-            )
-            target_lang = (
-                "German"
-                if y_column == "de"
-                else "French" if y_column == "fr" else "English"
-            )
-            for inst in dataset["translation"]:
-                x.append(
-                    prompt.format(
-                        source_lang=source_lang,
-                        target_lang=target_lang,
-                        text=inst[x_column],
-                    )
-                )
-                y.append(inst[y_column])
-        elif ("xsum" in dataset_name.lower()) and len(prompt):
-            x, y = [], []
-            for inst in dataset:
-                x.append(prompt.format(text=inst[x_column]))
-                y.append(inst[y_column])
-        elif ("wiki" in dataset_name.lower()) and len(prompt):
-            x, y = [], []
-            for sample in dataset[x_column]:
-                x.append(prompt.format(context=sample["context"].strip()))
-                y.append("")
-        elif any(
-            x in dataset_name.lower()
-            for x in ("person", "explain", "solve", "aktsvigun")
-        ):
-            x = dataset[x_column]
-            if len(prompt):
-                for i in range(len(x)):
-                    x[i] = prompt.format(text=x[i])
-            y = []
-            for _ in x:
-                y.append("")
-        elif ("coqa" in dataset_name.lower()) and len(prompt):
-
-            def doc_to_text(doc, prompt, i=0):
-                # Given a passage p, the conversation history {q1, a1, . . . qi−1, ai−1}
-                # and a question qi, the task is to predict the answer ai
-                doc_text = ""
-                for q, a in zip(doc["questions"][:i], doc["answers"]["input_text"][:i]):
-                    doc_text += "\n\n" + prompt.format(question=q, answer=a)
-                return doc_text
-
-            x, y = [], []
-            for inst in dataset:
-                formatted_description = description.format(story=inst["story"])
-                for j, (question, answer) in enumerate(
-                    zip(inst[x_column], inst[y_column]["input_text"])
-                ):
-                    if instruct:
-                        assert (
-                            few_shot_prompt is not None
-                        ), "separate few_shot_prompt must be provided for instruction mode."
-                        few_shot_section = doc_to_text(inst, few_shot_prompt, j)
-                        if few_shot_section != "":
-                            few_shot_section = (
-                                "\n\nHere are a few examples of questions and answers:"
-                                + few_shot_section
-                                + "\n\nNow answer the following question in the same format.\n\n"
-                            )
-                        else:
-                            few_shot_section = "\n\n"
-                    else:
-                        few_shot_section = doc_to_text(inst, prompt, j) + "\n\n"
-                    formatted_prompt = (
-                        formatted_description
-                        + few_shot_section
-                        + prompt.format(
-                            question=question,
-                            answer="",
-                        )
-                    )
-                    x.append(formatted_prompt)
-                    y.append(answer)
-        elif ("babi_qa" in dataset_name.lower()) and len(prompt):
-            x, y = [], []
-            for inst in dataset:
-                inst = inst["story"]
-                context = ""
-                for text, answer in zip(inst[x_column], inst[y_column]):
-                    if answer == "":
-                        context += text + " "
-                    else:
-                        x.append(prompt.format(context=context.strip(), question=text))
-                        y.append(answer)
-        elif ("mmlu" in dataset_name.lower()) and len(prompt):
-            answers = ["A", "B", "C", "D"]
-            subjects = np.array(dataset["subject"])
-            few_shot_subjects = np.array(few_shot_dataset["subject"])
-            x, y = [], []
-            for subject in np.unique(subjects):
-                formatted_description = description.format(
-                    subject=subject.replace("_", " ")
-                )
-                if n_shot > 0:
-                    few_shot_subject = few_shot_dataset.select(
-                        np.argwhere(few_shot_subjects == subject).flatten()
-                    )
-                    few_shot_ids = np.random.choice(
-                        len(few_shot_subject), n_shot, replace=False
-                    )
-                    few_shot_data = few_shot_subject.select(few_shot_ids)
-                    if instruct:
-                        assert (
-                            few_shot_prompt is not None
-                        ), "separate few_shot_prompt must be provided for instruction mode."
-                        formatted_few_shot_prompt = (
-                            "Here are a few examples of questions and answers:\n\n"
-                        )
-                        for inst in few_shot_data:
-                            formatted_few_shot_prompt += (
-                                few_shot_prompt.format(
-                                    choices=inst["choices"],
-                                    question=inst["question"].strip(),
-                                    answer=answers[inst["answer"]],
-                                )
-                                + "\n\n"
-                            )
-                        formatted_few_shot_prompt += (
-                            "Now answer the following question in the same format:\n\n"
-                        )
-                    else:
-                        formatted_few_shot_prompt = ""
-                        for inst in few_shot_data:
-                            formatted_few_shot_prompt += (
-                                prompt.format(
-                                    choices=inst["choices"],
-                                    question=inst["question"].strip(),
-                                    answer=answers[inst["answer"]],
-                                )
-                                + "\n"
-                            )
-
-                subject_data = dataset.select(
-                    np.argwhere(subjects == subject).flatten()
-                )
-
-                if len(subject_data) > mmlu_max_subject_size:
-                    subject_data = subject_data.select(range(mmlu_max_subject_size))
-
-                for inst in subject_data:
-                    formatted_prompt = prompt.format(
-                        choices=inst["choices"],
-                        question=inst["question"].strip(),
-                        answer="",
-                    )
-                    x.append(
-                        formatted_description
-                        + "\n\n"
-                        + formatted_few_shot_prompt
-                        + formatted_prompt
-                    )
-                    y.append(answers[inst[y_column]])
-        elif ("gsm8k" in dataset_name.lower()) and len(prompt):
-            x, y = [], []
-            for inst in dataset:
-                x.append(prompt.format(question=inst[x_column]))
-                y.append(inst[y_column])
-        elif ("trivia_qa" in dataset_name.lower()) and len(prompt):
-            x, y = [], []
-
-            formatted_few_shot_prompt = description
-            if n_shot > 0:
-                few_shot_ids = np.random.choice(
-                    len(few_shot_dataset), n_shot, replace=False
-                )
-                few_shot_data = few_shot_dataset.select(few_shot_ids)
-                if instruct:
-                    assert (
-                        few_shot_prompt is not None
-                    ), "separate few_shot_prompt must be provided for instruction mode."
-                    formatted_few_shot_prompt += (
-                        "\n\nHere are a few examples of questions and answers:\n\n"
-                    )
-                    for inst in few_shot_data:
-                        formatted_few_shot_prompt += (
-                            few_shot_prompt.format(
-                                question=inst["question"].strip(),
-                                answer=inst["answer"]["normalized_value"],
-                            )
-                            + "\n\n"
-                        )
-                    formatted_few_shot_prompt += (
-                        "Now answer the following question in the same format:\n\n"
-                    )
-                else:
-                    formatted_few_shot_prompt = ""
-                    for inst in few_shot_data:
-                        formatted_few_shot_prompt += (
-                            prompt.format(
-                                question=inst["question"].strip(),
-                                answer=inst["answer"]["normalized_value"],
-                            )
-                            + "\n"
-                        )
-            else:
-                formatted_few_shot_prompt += "\n"
-
-            for inst in dataset:
-                if instruct:
-                    x.append(
-                        formatted_few_shot_prompt
-                        + prompt.format(question=inst["question"])
-                    )
-                else:
-                    x.append(
-                        formatted_few_shot_prompt
-                        + prompt.format(question=inst["question"], answer="")
-                    )
-                y.append([alias for alias in inst["answer"]["aliases"]])
-        elif "allenai/c4" in dataset_name.lower():
-=======
         if "allenai/c4" in dataset_name.lower():
->>>>>>> a1568e3d
             x, y = [], []
             for inst in dataset:
                 if len(inst[x_column]) <= 1024:
