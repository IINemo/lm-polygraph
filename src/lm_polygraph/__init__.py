from .model_adapters.whitebox_model import WhiteboxModel
from .model_adapters.blackbox_model import BlackboxModel
from .utils.manager import UEManager
from .utils.estimate_uncertainty import estimate_uncertainty
<<<<<<< HEAD
from .utils.causal_lm_with_uncertainty import CausalLMWithUncertainty
from .utils.dataset import Dataset
=======
from .utils.dataset import Dataset

# Import model adapters to ensure API provider adapters are registered
from . import model_adapters
>>>>>>> 6d624916
<|MERGE_RESOLUTION|>--- conflicted
+++ resolved
@@ -2,12 +2,8 @@
 from .model_adapters.blackbox_model import BlackboxModel
 from .utils.manager import UEManager
 from .utils.estimate_uncertainty import estimate_uncertainty
-<<<<<<< HEAD
 from .utils.causal_lm_with_uncertainty import CausalLMWithUncertainty
-from .utils.dataset import Dataset
-=======
 from .utils.dataset import Dataset
 
 # Import model adapters to ensure API provider adapters are registered
-from . import model_adapters
->>>>>>> 6d624916
+from . import model_adapters