from lm_polygraph.stat_calculators.extract_claims import ClaimsExtractor
from lm_polygraph.utils.openai_chat import OpenAIChat


def load_stat_calculator(config, builder):
    if not hasattr(builder, "chat_model"):
        builder.chat_model = OpenAIChat(
            openai_model=config.openai_model,
            base_url=getattr(config, "base_url", None),
<<<<<<< HEAD
            cache_path=config.cache_path
=======
            cache_path=config.cache_path,
>>>>>>> 3d06a0e3
        )

    return ClaimsExtractor(
        builder.chat_model,
        language=config.language,
        n_threads=getattr(config, "n_threads", 1),
    )<|MERGE_RESOLUTION|>--- conflicted
+++ resolved
@@ -7,11 +7,7 @@
         builder.chat_model = OpenAIChat(
             openai_model=config.openai_model,
             base_url=getattr(config, "base_url", None),
-<<<<<<< HEAD
-            cache_path=config.cache_path
-=======
             cache_path=config.cache_path,
->>>>>>> 3d06a0e3
         )
 
     return ClaimsExtractor(
