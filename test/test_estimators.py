import torch
import pytest

from transformers import AutoModelForCausalLM, AutoTokenizer

from lm_polygraph import estimate_uncertainty
from lm_polygraph.estimators import *
from lm_polygraph.utils.model import WhiteboxModel

INPUT = "When was Julius Caesar born?"


@pytest.fixture(scope="module")
def model():
    model_path = "bigscience/bloomz-560m"

    if torch.cuda.is_available():
        device = "cuda"
    elif torch.mps.is_available():
        device = "mps"
    else:
        device = "cpu"

    base_model = AutoModelForCausalLM.from_pretrained(
        model_path,
        trust_remote_code=True,
        device_map=device,
    )
    tokenizer = AutoTokenizer.from_pretrained(model_path)

    return WhiteboxModel(base_model, tokenizer)


def test_maximum_sequence_probability(model):
    estimator = MaximumSequenceProbability()
    ue = estimate_uncertainty(model, estimator, INPUT)
    assert isinstance(ue.uncertainty, float)


def test_perplexity(model):
    estimator = Perplexity()
    ue = estimate_uncertainty(model, estimator, INPUT)
    assert isinstance(ue.uncertainty, float)


def test_mean_token_entropy(model):
    estimator = MeanTokenEntropy()
    ue = estimate_uncertainty(model, estimator, INPUT)
    assert isinstance(ue.uncertainty, float)


def test_mean_pointwise_mutual_information(model):
    estimator = MeanPointwiseMutualInformation()
    ue = estimate_uncertainty(model, estimator, INPUT)
    assert isinstance(ue.uncertainty, float)


def test_mean_conditional_pointwise_mutual_information(model):
    estimator = MeanConditionalPointwiseMutualInformation()
    ue = estimate_uncertainty(model, estimator, INPUT)
    assert isinstance(ue.uncertainty, float)


def test_claim_conditioned_probability(model):
    estimator = ClaimConditionedProbability()
    ue = estimate_uncertainty(model, estimator, INPUT)
    assert isinstance(ue.uncertainty, float)


def test_ptrue(model):
    estimator = PTrue()
    ue = estimate_uncertainty(model, estimator, INPUT)
    assert isinstance(ue.uncertainty, float)


def test_ptrue_sampling(model):
    estimator = PTrueSampling()
    ue = estimate_uncertainty(model, estimator, INPUT)
    assert isinstance(ue.uncertainty, float)


def test_monte_carlo_sequence_entropy(model):
    estimator = MonteCarloSequenceEntropy()
    ue = estimate_uncertainty(model, estimator, INPUT)
    assert isinstance(ue.uncertainty, float)


def test_monte_carlo_normalized_sequence_entropy(model):
    estimator = MonteCarloNormalizedSequenceEntropy()
    ue = estimate_uncertainty(model, estimator, INPUT)
    assert isinstance(ue.uncertainty, float)


def test_lexical_similarity_rouge1(model):
    estimator = LexicalSimilarity(metric="rouge1")
    ue = estimate_uncertainty(model, estimator, INPUT)
    assert isinstance(ue.uncertainty, float)


def test_lexical_similarity_rouge2(model):
    estimator = LexicalSimilarity(metric="rouge2")
    ue = estimate_uncertainty(model, estimator, INPUT)
    assert isinstance(ue.uncertainty, float)


def test_lexical_similarity_rougel(model):
    estimator = LexicalSimilarity(metric="rougeL")
    ue = estimate_uncertainty(model, estimator, INPUT)
    assert isinstance(ue.uncertainty, float)


def test_lexical_similarity_bleu(model):
    estimator = LexicalSimilarity(metric="BLEU")
    ue = estimate_uncertainty(model, estimator, INPUT)
    assert isinstance(ue.uncertainty, float)


def test_num_sem_sets(model):
    estimator = NumSemSets()
    ue = estimate_uncertainty(model, estimator, INPUT)
    assert isinstance(ue.uncertainty, float)


def test_eigval_laplacian_nli_entail(model):
    estimator = EigValLaplacian(similarity_score="NLI_score", affinity="entail")
    ue = estimate_uncertainty(model, estimator, INPUT)
    assert isinstance(ue.uncertainty, float)


def test_eigval_laplacian_nli_contra(model):
    estimator = EigValLaplacian(similarity_score="NLI_score", affinity="contra")
    ue = estimate_uncertainty(model, estimator, INPUT)
    assert isinstance(ue.uncertainty, float)


def test_eigval_laplacian_jaccard(model):
    estimator = EigValLaplacian(similarity_score="Jaccard_score")
    ue = estimate_uncertainty(model, estimator, INPUT)
    assert isinstance(ue.uncertainty, float)


def test_degmat_nli_entail(model):
    estimator = DegMat(similarity_score="NLI_score", affinity="entail")
    ue = estimate_uncertainty(model, estimator, INPUT)
    assert isinstance(ue.uncertainty, float)


def test_degmat_nli_contra(model):
    estimator = DegMat(similarity_score="NLI_score", affinity="contra")
    ue = estimate_uncertainty(model, estimator, INPUT)
    assert isinstance(ue.uncertainty, float)


def test_degmat_jaccard(model):
    estimator = DegMat(similarity_score="Jaccard_score")
    ue = estimate_uncertainty(model, estimator, INPUT)
    assert isinstance(ue.uncertainty, float)


def test_eccentricity_nli_entail(model):
    estimator = Eccentricity(similarity_score="NLI_score", affinity="entail")
    ue = estimate_uncertainty(model, estimator, INPUT)
    assert isinstance(ue.uncertainty, float)


def test_eccentricity_nli_contra(model):
    estimator = Eccentricity(similarity_score="NLI_score", affinity="contra")
    ue = estimate_uncertainty(model, estimator, INPUT)
    assert isinstance(ue.uncertainty, float)


def test_eccentricity_jaccard(model):
    estimator = Eccentricity(similarity_score="Jaccard_score")
    ue = estimate_uncertainty(model, estimator, INPUT)
    assert isinstance(ue.uncertainty, float)


def test_semantic_entropy(model):
    estimator = SemanticEntropy()
    ue = estimate_uncertainty(model, estimator, INPUT)
    assert isinstance(ue.uncertainty, float)


def test_sar(model):
    estimator = SAR()
    ue = estimate_uncertainty(model, estimator, INPUT)
    assert isinstance(ue.uncertainty, float)


def test_token_sar(model):
    estimator = TokenSAR()
    ue = estimate_uncertainty(model, estimator, INPUT)
    assert isinstance(ue.uncertainty, float)


def test_sentence_sar(model):
    estimator = SentenceSAR()
    ue = estimate_uncertainty(model, estimator, INPUT)
    assert isinstance(ue.uncertainty, float)


def test_renyi_neg(model):
    estimator = RenyiNeg()
    ue = estimate_uncertainty(model, estimator, INPUT)
    assert isinstance(ue.uncertainty, float)


def test_fisher_rao(model):
    estimator = FisherRao()
    ue = estimate_uncertainty(model, estimator, INPUT)
    assert isinstance(ue.uncertainty, float)


def test_focus(model):
    model_name = model.model.config._name_or_path
    estimator = Focus(
        model_name=model_name,
        path="../token_idf/{model_name}/token_idf.pkl",
        gamma=0.9,
        p=0.01,
        idf_dataset="LM-Polygraph/RedPajama-Data-100-Sample-For-Test",
        trust_remote_code=True,
        idf_seed=42,
        idf_dataset_size=5,
        spacy_path="en_core_web_sm",
    )
    ue = estimate_uncertainty(model, estimator, INPUT)
    assert isinstance(ue.uncertainty, float)


def test_kernel_language_entropy(model):
    estimator = KernelLanguageEntropy()
    ue = estimate_uncertainty(model, estimator, INPUT)
    assert isinstance(ue.uncertainty, float)


def test_luq(model):
    estimator = LUQ()
    ue = estimate_uncertainty(model, estimator, INPUT)
    assert isinstance(ue.uncertainty, float)


def test_eigenscore(model):
    estimator = EigenScore()
    ue = estimate_uncertainty(model, estimator, INPUT)
    assert isinstance(ue.uncertainty, float)


def test_attentionscore(model):
    estimator = AttentionScore()
    ue = estimate_uncertainty(model, estimator, INPUT)
    assert isinstance(ue.uncertainty, float)


<<<<<<< HEAD
def test_topological_divergence(model):
    estimator = TopologicalDivergence(heads=[[0, 0], [0, 1], [1, 0], [1, 1]])
=======
def test_cocoamsp(model):
    estimator = CocoaMSP()
    ue = estimate_uncertainty(model, estimator, INPUT)
    assert isinstance(ue.uncertainty, float)


def test_cocoappl(model):
    estimator = CocoaPPL()
    ue = estimate_uncertainty(model, estimator, INPUT)
    assert isinstance(ue.uncertainty, float)


def test_cocoamte(model):
    estimator = CocoaMTE()
>>>>>>> 88c05e86
    ue = estimate_uncertainty(model, estimator, INPUT)
    assert isinstance(ue.uncertainty, float)<|MERGE_RESOLUTION|>--- conflicted
+++ resolved
@@ -252,10 +252,12 @@
     assert isinstance(ue.uncertainty, float)
 
 
-<<<<<<< HEAD
 def test_topological_divergence(model):
     estimator = TopologicalDivergence(heads=[[0, 0], [0, 1], [1, 0], [1, 1]])
-=======
+    ue = estimate_uncertainty(model, estimator, INPUT)
+    assert isinstance(ue.uncertainty, float)
+
+
 def test_cocoamsp(model):
     estimator = CocoaMSP()
     ue = estimate_uncertainty(model, estimator, INPUT)
@@ -270,6 +272,5 @@
 
 def test_cocoamte(model):
     estimator = CocoaMTE()
->>>>>>> 88c05e86
     ue = estimate_uncertainty(model, estimator, INPUT)
     assert isinstance(ue.uncertainty, float)