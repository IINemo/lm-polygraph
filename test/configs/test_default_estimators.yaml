--- conflicted
+++ resolved
@@ -66,11 +66,7 @@
   - name: Focus
     cfg:
       model_name: '${model.path}'
-<<<<<<< HEAD
-      path: "${hydra:run.dir}/${model.path}/token_idf.pkl"
-=======
       path: "${cache_path}/focus/token_idf.pkl"
->>>>>>> 3d06a0e3
       gamma: 0.9
       p: 0.01
       idf_dataset: "LM-Polygraph/RedPajama-Data-100-Sample-For-Test"
