# This workflow will install Python dependencies, run tests and lint with a single version of Python
# For more information see: https://docs.github.com/en/actions/automating-builds-and-tests/building-and-testing-python

name: Python application

on:
  push:
    branches: [ "main" ]
  pull_request:
    branches: [ "main" ]

permissions:
  contents: read

jobs:
  build:

    runs-on: ubuntu-latest

    steps:
    - uses: actions/checkout@v3
    - name: Set up Python 3.12
      uses: actions/setup-python@v3
      with:
        python-version: "3.12"
    - name: Check disk usage
      run: df -h
    - name: Install dependencies
      run: |
        python -m pip install --upgrade pip
        pip install flake8 pytest hydra-core==1.3.2
        pip install .
    - name: Check disk usage
      run: df -h
    - name: Lint
      uses: py-actions/flake8@v2
      with:
        args: "--extend-ignore E501,F405,F403,E203 --per-file-ignores __init__.py:F401,builder_stat_calculator_simple.py:F401"
        path: "."
        plugins: "flake8-black"
<<<<<<< HEAD
    - name: Check disk usage
      run: df -h
=======
    - name: Remove cachedir in order to save up on disk
      run: rm -rf $HOME/.cache
    # If we exceed disk space limit again, we can test lm-polygraph tests separately, and delete cachedir again
>>>>>>> db909507
    - name: Test with pytest
      run: |
        pytest --ignore=test/local<|MERGE_RESOLUTION|>--- conflicted
+++ resolved
@@ -23,29 +23,21 @@
       uses: actions/setup-python@v3
       with:
         python-version: "3.12"
-    - name: Check disk usage
-      run: df -h
     - name: Install dependencies
       run: |
         python -m pip install --upgrade pip
         pip install flake8 pytest hydra-core==1.3.2
         pip install .
-    - name: Check disk usage
-      run: df -h
+
     - name: Lint
       uses: py-actions/flake8@v2
       with:
         args: "--extend-ignore E501,F405,F403,E203 --per-file-ignores __init__.py:F401,builder_stat_calculator_simple.py:F401"
         path: "."
         plugins: "flake8-black"
-<<<<<<< HEAD
-    - name: Check disk usage
-      run: df -h
-=======
     - name: Remove cachedir in order to save up on disk
       run: rm -rf $HOME/.cache
     # If we exceed disk space limit again, we can test lm-polygraph tests separately, and delete cachedir again
->>>>>>> db909507
     - name: Test with pytest
       run: |
         pytest --ignore=test/local