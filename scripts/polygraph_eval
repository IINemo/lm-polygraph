#!/usr/bin/env python3

import hydra
import os
import transformers
from pathlib import Path
from omegaconf import OmegaConf
import uuid
from hydra.core.hydra_config import HydraConfig

import logging

log = logging.getLogger('lm_polygraph')
logging.getLogger("httpx").setLevel(logging.WARNING)

from lm_polygraph.utils.manager import UEManager
from lm_polygraph.utils.dataset import Dataset
from lm_polygraph.utils.model import WhiteboxModel, BlackboxModel
from lm_polygraph.utils.processor import Logger
from lm_polygraph.generation_metrics import *
from lm_polygraph.estimators import *
from lm_polygraph.ue_metrics import *
from lm_polygraph.utils.common import load_external_module
from lm_polygraph.utils.generation_parameters import GenerationParameters
from lm_polygraph.defaults.register_default_stat_calculators import (
    register_default_stat_calculators,
)
from lm_polygraph.utils.builder_enviroment_stat_calculator import (
    BuilderEnvironmentStatCalculator
)
from lm_polygraph.utils.factory_estimator import FactoryEstimator
from lm_polygraph.utils.factory_stat_calculator import StatCalculatorContainer


hydra_config = Path(os.environ.get("HYDRA_CONFIG", ""))


def get_hydra_config_path():
    config = HydraConfig.get()
    # Iterate over the list of config sources in the runtime section
    for source in config.get("runtime", {}).get("config_sources", []):
        if source.get("provider") == "command-line":
            return Path(source.get("path")) / config.job.config_name
    return None


@hydra.main(
    version_base=None,
    config_path=str(hydra_config.parent),
    config_name=str(hydra_config.name),
)
def main(args):
    save_path = os.getcwd()
    log.info(f"Main directory: {save_path}")
    os.chdir(hydra.utils.get_original_cwd())

    global hydra_config
    if hydra_config == Path("."):
        hydra_config = get_hydra_config_path()

    if hasattr(args, "report_to_wandb") and args.report_to_wandb:
        import wandb
        wandb.config = OmegaConf.to_container(
        args, resolve=True, throw_on_missing=True
        )
        wandb.init(dir=save_path, tags=["polygraph_eval"], group=f"experiment_{uuid.uuid4().hex[:8]}")

    save_path = args.save_path if "save_path" in args else save_path

    if args.seed is None or len(args.seed) == 0:
        args.seed = [1]

    cache_kwargs = {}
    if os.environ.get('HF_DATASETS_OFFLINE', '').strip() == '1':
        cache_kwargs = {'cache_dir': args.cache_path}

    for seed in args.seed:
        log.info("=" * 100)
        log.info(f"SEED: {seed}")

        log.info(f"Loading model {args.model.path}...")
        transformers.set_seed(seed)

        model = get_model(args)

        log.info("Done with loading model.")

        log.info(f"Loading dataset {args.dataset}...")
        dataset = Dataset.load(
            args.dataset,
            args.text_column,
            getattr(args, "label_column", None),
            batch_size=args.batch_size,
            prompt=getattr(args, "prompt", ""),
            description=getattr(args, "description", ""),
            mmlu_max_subject_size=getattr(args, "mmlu_max_subject_size", 100),
            n_shot=getattr(args, "n_shot", 5),
            few_shot_split=getattr(args, "few_shot_split", "train"),
            few_shot_prompt=getattr(args, "few_shot_prompt", None),
            instruct=getattr(args, "instruct", None),
            split=args.eval_split,
            load_from_disk=args.load_from_disk,
            trust_remote_code=getattr(args, "trust_remote_code", False),
            **cache_kwargs
        )
        log.info("Done with loading eval data.")

        log.info("="*100)
        log.info("Initializing UE estimators...")
        estimators = []
        estimators += get_ue_methods(args, model)
        log.info("Done loading UE estimators")

        if args.subsample_eval_dataset != -1:
            dataset.subsample(args.subsample_eval_dataset, seed=seed)

        generation_metrics = get_generation_metrics(args)

        ue_metrics = get_ue_metrics(args)
        
        builder_env_stat_calc = BuilderEnvironmentStatCalculator(model=model)
        available_stat_calculators = get_stat_calculator_names(args)

        man = UEManager(
            data=dataset,
            model=model,
            estimators=estimators,
            builder_env_stat_calc=builder_env_stat_calc,
            available_stat_calculators=available_stat_calculators,
            generation_metrics=generation_metrics,
            ue_metrics=ue_metrics,
            processors=[
                Logger(),
            ],
            ignore_exceptions=args.ignore_exceptions,
            max_new_tokens=args.max_new_tokens,
            log_time=getattr(args, "log_time", False),
        )

        try:
            man()
        except Exception as e:
            man.state = "failed"
            raise e
        finally:
            man.save(save_path + f"/ue_manager_seed{seed}")

        if hasattr(args, "report_to_wandb") and args.report_to_wandb:
            wandb.log({str(k) : v for k, v in man.gen_metrics})
            wandb.log({str(k) : v for k, v in man.metrics.items()})
    
    if hasattr(args, "report_to_wandb") and args.report_to_wandb:
        wandb.finish()
        


def get_ue_metrics(args):
    ue_metrics = [
        PredictionRejectionArea(),
        PredictionRejectionArea(max_rejection=0.5),
    ]
    if getattr(args, "use_claim_ue", False):
        ue_metrics += [
            ROCAUC(),
            PRAUC(),
        ]
    return ue_metrics


def get_stat_calculator_names(config):
    model_type = "Whitebox" if getattr(config.model, "type", "Whitebox") != "Blackbox" else "Blackbox"
    language = getattr(config, "language", "en")

<<<<<<< HEAD
    hf_cache = getattr(config, "hf_cache", None)

    all_stat_calculators = []

=======
>>>>>>> 3d06a0e3
    output_attentions = getattr(config, "output_attentions", True)
    hf_cache = getattr(config, "hf_cache", None)

    all_stat_calculators = []
    if "auto" in config.stat_calculators:
        all_stat_calculators += register_default_stat_calculators(model_type, language, hf_cache, output_attentions)

    for stat_calculator in config.stat_calculators:
        if stat_calculator == "auto":
            continue
        sc = StatCalculatorContainer(
            name=stat_calculator.name,
            cfg=stat_calculator.cfg,
            stats=stat_calculator.stats,
            dependencies=stat_calculator.dependencies,
            builder=stat_calculator.builder,
        )
        all_stat_calculators.append(sc)

    return all_stat_calculators


def get_ue_methods(config, model):
    result_estimators = []
    factory = FactoryEstimator()
    for estimator in config.estimators:
        result_estimators.append(
            factory(estimator.name, estimator.cfg if "cfg" in estimator else dict())
        )
    return result_estimators


def get_generation_metrics(args):
    log.info("="*100)
    log.info("Initializing generation metrics...")

    generation_metrics = getattr(args, "generation_metrics", None)
    if not generation_metrics:
        result = [
            RougeMetric("rouge1"),
            RougeMetric("rouge2"),
            RougeMetric("rougeL"),
            BLEUMetric(),
            BertScoreMetric('rh'),
            SbertMetric(),
            AccuracyMetric(
                target_ignore_regex = getattr(args, "target_ignore_regex", None),
                output_ignore_regex = getattr(args, "output_ignore_regex", None),
                normalize = getattr(args, "normalize", False),
            ),
            AlignScore(target_is_claims=False if args.task == "ats" else True),
        ]
        if getattr(args.model, "type", "Whitebox") != "Blackbox":
            if getattr(args, "use_claim_ue", False):
                result += [OpenAIFactCheck(
                    cache_path=args.cache_path,
                    language=getattr(args, "language", "en"),
                    n_threads=getattr(args, "n_threads", 1),
                )]
        if args.task == "nmt":
            ignore_regex = getattr(args, "source_ignore_regex", None)
            result += [Comet(source_ignore_regex = ignore_regex)]
    else:
        result = []
        for metric in generation_metrics:
            metric_name = metric["name"]
            metric_class = globals()[metric_name]
            metric_args = metric.get("args", [])
            metric_kwargs = metric.get("kwargs", {})
            result.append(metric_class(*metric_args, **metric_kwargs))

    process_output_fn = getattr(args, "process_output_fn", None)
    process_target_fn = getattr(args, "process_target_fn", None)
    if process_target_fn or process_output_fn:
        if (getattr(args, "target_ignore_regex", None) or
            getattr(args, "output_ignore_regex", None) or
            getattr(args, "normalize", False)):
            raise ValueError("Specifying ignore_regex or normalize simultaneously with process scripts is not allowed.")

        def load_process_fn(fn_config):
            if not fn_config:
                return None
            path = get_abs_path_from_hydra_config(fn_config.path)
            module = load_external_module(path)
            return getattr(module, fn_config.fn_name)

        process_output_fn = load_process_fn(process_output_fn)
        process_target_fn = load_process_fn(process_target_fn)

        result = [PreprocessOutputTarget(metric, process_output_fn, process_target_fn) for metric in result]

    if getattr(args, "multiref", False):
        # Wrap each metric in AggregatedMetric
        result = [AggregatedMetric(base_metric=metric) for metric in result]

    log.info("Done with initializing generation metrics.")

    return result


def get_model(args):
    if getattr(args.model, "type", "Whitebox") == "Blackbox":
        return get_blackbox_model(args)
    else:
        cache_kwargs = {
            "cache_dir": getattr(args, 'hf_cache', None),
            "token": getattr(args, 'hf_token', None),
        }
        return get_whitebox_model(args, cache_kwargs)


def get_blackbox_model(args):
    provider = getattr(args.model, "provider", "")
    if provider is None or provider.strip() == "":
        raise ValueError("Blackbox model provider cannot be empty or None. Please specify a valid provider.")

    if provider == "openai":
        openai_api_key = os.environ.get("OPENAI_API_KEY")
        if openai_api_key is None:
            raise ValueError("OpenAI API key is not set in the environment variables.")
        return BlackboxModel.from_openai(
            openai_api_key=openai_api_key,
            model_path=args.model.path
        )
    elif provider == "huggingface":
        hf_api_key = os.environ.get("HUGGINGFACE_API_KEY")
        if hf_api_key is None:
            raise ValueError("HuggingFace API key is not set in the environment variables.")
        return BlackboxModel.from_huggingface(
            hf_api_token=hf_api_key,
            hf_model_id=args.model.path
        )
    else:
        raise ValueError(f"Unsupported black-box model provider: {provider}")


def get_whitebox_model(args, cache_kwargs={}):
    if not "path_to_load_script" in args.model or not args.model.path_to_load_script:
        log.warning(
            "Loading model by directly passing the path to the model is deprecated and will be removed in the next release. Please use loading script instead."
        )
        log.info(f"Loading model with cache_kwargs: {cache_kwargs}")
        return WhiteboxModel.from_pretrained(
            args.model.path,
            getattr(args, "generation_params", {}),
            device_map=args.model.load_model_args.device_map,
            add_bos_token=getattr(args.model, "add_bos_token", True),
            **cache_kwargs
        )

    path_to_load_script = get_abs_path_from_hydra_config(
            args.model.path_to_load_script
        )
    load_module = load_external_module(path_to_load_script)

    load_model_args = {'model_path': args.model.path}
    load_model_args.update(args.model.load_model_args)
    base_model = load_module.load_model(**load_model_args)

    load_tok_args = {'model_path': args.model.path}
    load_tok_args.update(args.model.load_tokenizer_args)
    tokenizer = load_module.load_tokenizer(**load_tok_args)

    generation_params = GenerationParameters(**getattr(args, "generation_params", {}))

    model = WhiteboxModel(base_model,
                          tokenizer,
                          args.model.path,
                          args.model.type,
                          generation_params)

    return model


def get_abs_path_from_hydra_config(path: str) -> Path:
    path = Path(path)
    if not os.path.isabs(path):
        path = hydra_config.parent / path

    return path


if __name__ == "__main__":
    main()<|MERGE_RESOLUTION|>--- conflicted
+++ resolved
@@ -171,13 +171,6 @@
     model_type = "Whitebox" if getattr(config.model, "type", "Whitebox") != "Blackbox" else "Blackbox"
     language = getattr(config, "language", "en")
 
-<<<<<<< HEAD
-    hf_cache = getattr(config, "hf_cache", None)
-
-    all_stat_calculators = []
-
-=======
->>>>>>> 3d06a0e3
     output_attentions = getattr(config, "output_attentions", True)
     hf_cache = getattr(config, "hf_cache", None)
 
