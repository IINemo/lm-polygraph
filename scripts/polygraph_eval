--- conflicted
+++ resolved
@@ -168,16 +168,7 @@
 
 
 def get_stat_calculator_names(config):
-<<<<<<< HEAD
-    result_stat_calculators = dict()
-    model_type = (
-        "Whitebox"
-        if getattr(config.model, "type", "Whitebox") != "Blackbox"
-        else "Blackbox"
-    )
-=======
     model_type = "Whitebox" if getattr(config.model, "type", "Whitebox") != "Blackbox" else "Blackbox"
->>>>>>> 6900c2d2
     language = getattr(config, "language", "en")
 
     output_attentions = getattr(config, "output_attentions", True)
