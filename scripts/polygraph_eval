--- conflicted
+++ resolved
@@ -4,12 +4,9 @@
 import os
 import transformers
 from pathlib import Path
-<<<<<<< HEAD
 from omegaconf import OmegaConf
 import uuid
-=======
 from hydra.core.hydra_config import HydraConfig
->>>>>>> 6ec2dc4a
 
 import logging
 
@@ -57,18 +54,16 @@
     log.info(f"Main directory: {save_path}")
     os.chdir(hydra.utils.get_original_cwd())
 
-<<<<<<< HEAD
+    global hydra_config
+    if hydra_config == Path("."):
+        hydra_config = get_hydra_config_path()
+
     if hasattr(args, "report_to_wandb") and args.report_to_wandb:
         import wandb
         wandb.config = OmegaConf.to_container(
         args, resolve=True, throw_on_missing=True
         )
         wandb.init(dir=save_path, tags=["polygraph_eval"], group=f"experiment_{uuid.uuid4().hex[:8]}")
-=======
-    global hydra_config
-    if hydra_config == Path("."):
-        hydra_config = get_hydra_config_path()
->>>>>>> 6ec2dc4a
 
     save_path = args.save_path if "save_path" in args else save_path
 
