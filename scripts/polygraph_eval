#!/usr/bin/env python3

import os
import copy
import os
import torch
import transformers
import argparse

from lm_polygraph.utils.manager import UEManager
from lm_polygraph.utils.dataset import Dataset
from lm_polygraph.utils.model import WhiteboxModel
from lm_polygraph.utils.processor import Logger
from lm_polygraph.generation_metrics import RougeMetric, WERTokenwiseMetric, BartScoreSeqMetric, ModelScoreSeqMetric, ModelScoreTokenwiseMetric
from lm_polygraph.estimators import *
from lm_polygraph.ue_metrics import ReversedPairsProportion, PredictionRejectionArea, RiskCoverageCurveAUC


if __name__ == '__main__':
    parser = argparse.ArgumentParser()
    parser.add_argument("--dataset", type=str,
                        default='/Users/ekaterinafadeeva/work/data/uncertainty_datasets/triviaqa.csv')
    parser.add_argument("--train_dataset", type=str, default=None)
    parser.add_argument("--background_train_dataset", type=str, default="allenai/c4")
    parser.add_argument("--model", type=str, default='databricks/dolly-v2-3b')
    parser.add_argument("--use_density_based_ue", type=bool, default=True, action=argparse.BooleanOptionalAction)
    parser.add_argument("--ignore_exceptions", type=bool, default=True, action=argparse.BooleanOptionalAction)
    parser.add_argument("--subsample_background_train_dataset", type=int, default=1000)
    parser.add_argument("--subsample_train_dataset", type=int, default=100)
    parser.add_argument("--subsample_eval_dataset", type=int, default=100)
    parser.add_argument("--batch_size", type=int, default=2)
    parser.add_argument("--seed", nargs='+', type=int)
    parser.add_argument("--device", type=str, default=None)
    parser.add_argument("--save_path", type=str,
                        default='/Users/ekaterinafadeeva/work/data/uncertainty_mans/debug')
    parser.add_argument("--cache_path", type=str,
                        default='/home/esfadeeva/data')
    args = parser.parse_args()

    if args.seed is None or len(args.seed) == 0:
        args.seed = [1]

    device = args.device
    if device is None:
        device = 'cuda:0' if torch.cuda.is_available() else 'cpu'

    for seed in args.seed:
        print('=' * 150)
        print('SEED:', seed)
        transformers.set_seed(seed)
        model = WhiteboxModel.from_pretrained(
            args.model,
            device=device,
        )

        dataset = Dataset.load(
            args.dataset,
            'question', 'answer',
            batch_size=args.batch_size,
        )

        if args.use_density_based_ue:
            if (args.train_dataset is not None) and (args.train_dataset != args.dataset):
                train_dataset = Dataset.load(
                    args.train_dataset,
                    'question', 'answer',
                    batch_size=args.batch_size,
                 )
            else:
                X_train, X_test, y_train, y_test = dataset.train_test_split(
                    test_size=0.7,
                    seed=seed,
                    split="eval"
                )
                train_dataset = Dataset(x=X_train, y=y_train, batch_size=args.batch_size)
            background_train_dataset = Dataset.load(
                    args.background_train_dataset,
                    'text', 'url',
                    batch_size=args.batch_size,
                    data={"data_files": "en/c4-train.00000-of-01024.json.gz"},
                    max_size=100_000,
                    split="train",
            )

            if args.subsample_train_dataset != -1:
                train_dataset.subsample(args.subsample_train_dataset, seed=seed)
            if args.subsample_background_train_dataset != -1:
                background_train_dataset.subsample(args.subsample_background_train_dataset, seed=seed)

            dataset_name = args.dataset.split('/')[-1].split('.')[0]
            model_name = args.model.split('/')[-1]
            parameters_path = f"{args.cache_path}/{dataset_name}/{model_name}"

            if model.model_type == "Seq2SeqLM":
                density_based_ue = [
                    MahalanobisDistanceSeq("encoder", parameters_path=parameters_path),
                    MahalanobisDistanceSeq("decoder", parameters_path=parameters_path),
                    RelativeMahalanobisDistanceSeq("encoder", parameters_path=parameters_path),
                    RelativeMahalanobisDistanceSeq("decoder", parameters_path=parameters_path),
                    RDESeq("encoder", parameters_path=parameters_path),
                    RDESeq("decoder", parameters_path=parameters_path),
                    PPLMDSeq("encoder", md_type="MD", parameters_path=parameters_path),
                    PPLMDSeq("encoder", md_type="RMD", parameters_path=parameters_path),
                    PPLMDSeq("decoder", md_type="MD", parameters_path=parameters_path),
                    PPLMDSeq("decoder", md_type="RMD", parameters_path=parameters_path),
                ]
            else:
                density_based_ue = [
                    MahalanobisDistanceSeq("decoder", parameters_path=parameters_path),
                    RelativeMahalanobisDistanceSeq("decoder", parameters_path=parameters_path),
                    RDESeq("decoder", parameters_path=parameters_path),
                    PPLMDSeq("decoder", md_type="MD", parameters_path=parameters_path),
                    PPLMDSeq("decoder", md_type="RMD", parameters_path=parameters_path),
                ]
        else:
            train_dataset = None
            background_train_dataset = None
            density_based_ue = []

        if args.subsample_eval_dataset != -1:
            dataset.subsample(args.subsample_eval_dataset, seed=seed)

        man = UEManager(
            dataset,
            model,
            [
<<<<<<< HEAD
                MaxProbabilitySeq(),
                PerplexitySeq(),
=======
                MaximumSequenceProbability(),
                Perplexity(),
                MeanTokenEntropy(),
                MeanPointwiseMutualInformation(),
                MeanConditionalPointwiseMutualInformation(tau=0.0656, lambd=3.599),
                PTrue(),
                PTrueSampling(),
                MonteCarloSequenceEntropy(),
                MonteCarloNormalizedSequenceEntropy(),
                LexicalSimilarity(metric='rouge1'),
                LexicalSimilarity(metric='rouge2'),
                LexicalSimilarity(metric='rougeL'),
                LexicalSimilarity(metric='BLEU'),
                NumSemSets(),
                EigValLaplacian(similarity_score='NLI_score', affinity='entail'),
                EigValLaplacian(similarity_score='NLI_score', affinity='contra'),
                EigValLaplacian(similarity_score='Jaccard_score'),
                DegMat(similarity_score='NLI_score', affinity='entail'),
                DegMat(similarity_score='NLI_score', affinity='contra'),
                DegMat(similarity_score='Jaccard_score'),
                Eccentricity(similarity_score='NLI_score', affinity='entail'),
                Eccentricity(similarity_score='NLI_score', affinity='contra'),
                Eccentricity(similarity_score='Jaccard_score'),
                SemanticEntropy(),

                MaximumTokenProbability(),
                TokenEntropy(),
                PointwiseMutualInformation(),
                ConditionalPointwiseMutualInformation(tau=0.0656, lambd=3.599),
                SemanticEntropyToken(model.model_path, args.cache_path),
>>>>>>> 241887df
            ] + density_based_ue,
            [
                RougeMetric('rouge1'),
                RougeMetric('rouge2'),
                RougeMetric('rougeL'),
                BartScoreSeqMetric('rh'),
                ModelScoreSeqMetric('model_rh'),
                ModelScoreTokenwiseMetric('model_rh'),
                WERTokenwiseMetric(),
            ],
            [
                ReversedPairsProportion(),
                PredictionRejectionArea(),
                RiskCoverageCurveAUC(),
            ],
            [
                Logger(),
            ],
            train_data=train_dataset,
            ignore_exceptions=args.ignore_exceptions,
            background_train_data=background_train_dataset,
        )
        man()
        man.save(args.save_path + f'_seed{seed}')<|MERGE_RESOLUTION|>--- conflicted
+++ resolved
@@ -124,10 +124,6 @@
             dataset,
             model,
             [
-<<<<<<< HEAD
-                MaxProbabilitySeq(),
-                PerplexitySeq(),
-=======
                 MaximumSequenceProbability(),
                 Perplexity(),
                 MeanTokenEntropy(),
@@ -158,7 +154,6 @@
                 PointwiseMutualInformation(),
                 ConditionalPointwiseMutualInformation(tau=0.0656, lambd=3.599),
                 SemanticEntropyToken(model.model_path, args.cache_path),
->>>>>>> 241887df
             ] + density_based_ue,
             [
                 RougeMetric('rouge1'),
