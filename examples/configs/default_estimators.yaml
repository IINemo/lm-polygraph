estimators:
  - name: MaximumSequenceProbability
  - name: Perplexity
  - name: MeanTokenEntropy
  - name: MeanPointwiseMutualInformation
  - name: MeanConditionalPointwiseMutualInformation 
  - name: ClaimConditionedProbability
  - name: PTrue
  - name: PTrueSampling
  - name: MonteCarloSequenceEntropy
  - name: MonteCarloNormalizedSequenceEntropy
  - name: LexicalSimilarity
    cfg:
      metric: "rouge1"
  - name: LexicalSimilarity
    cfg:
      metric: "rouge2"
  - name: LexicalSimilarity
    cfg:
      metric: "rougeL"
  - name: LexicalSimilarity
    cfg:
      metric: "BLEU"
  - name: NumSemSets
  - name: EigValLaplacian
    cfg:
      similarity_score: "NLI_score"
      affinity: "entail"
  - name: EigValLaplacian
    cfg:
      similarity_score: "NLI_score"
      affinity: "contra"
  - name: EigValLaplacian
    cfg:
      similarity_score: "Jaccard_score"
  - name: DegMat
    cfg:
      similarity_score: "NLI_score"
      affinity: "entail"
  - name: DegMat
    cfg:
      similarity_score: "NLI_score"
      affinity: "contra"
  - name: DegMat
    cfg:
      similarity_score: "Jaccard_score"
  - name: Eccentricity
    cfg:
      similarity_score: "NLI_score"
      affinity: "entail"
  - name: Eccentricity
    cfg:
      similarity_score: "NLI_score"
      affinity: "contra"
  - name: Eccentricity
    cfg:
      similarity_score: "Jaccard_score"
  - name: SemanticEntropy
  - name: SAR
  - name: TokenSAR
  - name: SentenceSAR
  - name: LUQ
  - name: KernelLanguageEntropy
  - name: EigenScore
  - name: RenyiNeg
  - name: FisherRao
  - name: MahalanobisDistanceSeq
  - name: RelativeMahalanobisDistanceSeq
  - name: RDESeq
  - name: PPLMDSeq
    cfg:
      md_type: "MD"
  - name: PPLMDSeq
    cfg:
      md_type: "RMD"
  - name: Focus
    cfg:
      cache_path: ./workdir/output
      model_name: '${model.path}'
<<<<<<< HEAD
      path: "${hydra:run.dir}/${model.path}/token_idf.pkl"
=======
      path: "{cache_path}/{model_name}/token_idf.pkl"
>>>>>>> 3d06a0e3
      gamma: 0.9
      p: 0.01
      idf_dataset: "LM-Polygraph/RedPajama-Data-100-Sample-For-Test"
      trust_remote_code: True
      idf_seed: 42
      idf_dataset_size: -1
      spacy_path: "en_core_web_sm"<|MERGE_RESOLUTION|>--- conflicted
+++ resolved
@@ -77,11 +77,7 @@
     cfg:
       cache_path: ./workdir/output
       model_name: '${model.path}'
-<<<<<<< HEAD
-      path: "${hydra:run.dir}/${model.path}/token_idf.pkl"
-=======
       path: "{cache_path}/{model_name}/token_idf.pkl"
->>>>>>> 3d06a0e3
       gamma: 0.9
       p: 0.01
       idf_dataset: "LM-Polygraph/RedPajama-Data-100-Sample-For-Test"
