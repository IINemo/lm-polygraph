--- conflicted
+++ resolved
@@ -5,6 +5,7 @@
 
 experiment_name: mmlu_ling_1s
 
+dataset: [LM-Polygraph/mmlu, ling_1s]
 description: "Provide your best guess for the following question about {subject} selecting one of the options, and describe how likely it is that your guess is correct as one of the following expressions:\n\nAlmost Certain\nHighly Likely\nVery Good Chance\nWe Beleive\nProbably\nProbable\nLikely\nBetter than Even\nAbout Even\nProbably Not\nWe Doubt\nUnlikely\nLittle Chance\nChances Are Slight\nImprobable\nHighly Unlikely\nAlmost No Chance\n\nGive ONLY the guess and your confidence, no other words or explanation. For example:\n\nGuess: <most likely guess, only the selected option letter; not a complete sentence, just the guess!>\nConfidence: <description of confidence, without any extra commentary whatsoever; just a short phrase!>"
 few_shot_prompt: "Q:{question}\nA. {choices[0]}\nB. {choices[1]}\nC. {choices[2]}\nD. {choices[3]}\nGuess:{answer}\nConfidence: <appropriate level of confidence in this guess>"
 prompt: "Q:{question}\nA. {choices[0]}\nB. {choices[1]}\nC. {choices[2]}\nD. {choices[3]}\n"
@@ -29,18 +30,10 @@
   Highly Unlikely: 0.05
   Almost No Chance: 0.02
 
-<<<<<<< HEAD
 estimators:
   - name: Linguistic1S
     cfg:
       expressions: ${expressions_of_confidence}
-=======
-dataset: [LM-Polygraph/mmlu, ling_1s]
-description: "Provide your best guess for the following question about {subject} selecting one of the options, and describe how likely it is that your guess is correct as one of the following expressions:\n\nAlmost Certain\nHighly Likely\nVery Good Chance\nWe Beleive\nProbably\nProbable\nLikely\nBetter than Even\nAbout Even\nProbably Not\nWe Doubt\nUnlikely\nLittle Chance\nChances Are Slight\nImprobable\nHighly Unlikely\nAlmost No Chance\n\nGive ONLY the guess and your confidence, no other words or explanation. For example:\n\nGuess: <most likely guess, only the selected option letter; not a complete sentence, just the guess!>\nConfidence: <description of confidence, without any extra commentary whatsoever; just a short phrase!>"
-few_shot_prompt: "Q:{question}\nA. {choices[0]}\nB. {choices[1]}\nC. {choices[2]}\nD. {choices[3]}\nGuess:{answer}\nConfidence: <appropriate level of confidence in this guess>"
-prompt: "Q:{question}\nA. {choices[0]}\nB. {choices[1]}\nC. {choices[2]}\nD. {choices[3]}\n"
-max_new_tokens: 23
->>>>>>> a1568e3d
 
 stat_calculators:
   - auto