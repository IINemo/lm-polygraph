hydra:
  run:
    dir: ${cache_path}/${task}/${model.path}/${dataset}/${now:%Y-%m-%d}/${now:%H-%M-%S}

defaults:
  - model: bloomz-560m
<<<<<<< HEAD
  - default_claim_estimators
  - _self_
=======
>>>>>>> a1568e3d

cache_path: ./workdir/output
save_path: '${hydra:run.dir}'

model:
  path: Vikhrmodels/Vikhr-7B-instruct_0.3

task: bio

dataset: ['LM-Polygraph/person_bio', 'ru']
text_column: input
eval_split: test
max_new_tokens: 256
load_from_disk: false


subsample_eval_dataset: -1

use_claim_ue: true
generation_metrics: [{
  'name': 'OpenAIFactCheck'
}]

stat_calculators:
  - auto
  - name: ClaimsExtractor
    builder: defaults.stat_calculators.ClaimExtractor
    openai_model: gpt-4o
    language: ru
ignore_exceptions: false

batch_size: 1
language: ru

seed:
    - 1<|MERGE_RESOLUTION|>--- conflicted
+++ resolved
@@ -4,11 +4,8 @@
 
 defaults:
   - model: bloomz-560m
-<<<<<<< HEAD
   - default_claim_estimators
   - _self_
-=======
->>>>>>> a1568e3d
 
 cache_path: ./workdir/output
 save_path: '${hydra:run.dir}'
