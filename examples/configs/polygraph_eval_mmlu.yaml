hydra:
  run:
    dir: ${cache_path}/${task}/${model}/${dataset}/${now:%Y-%m-%d}/${now:%H-%M-%S}

defaults:
  - model: bloomz-560m
  - default_estimators
  - default_calculators
  - _self_

cache_path: ./workdir/output
save_path: '${hydra:run.dir}'

task: qa

dataset: ['LM-Polygraph/mmlu', 'continuation']
text_column: input
label_column: output
train_split: train
eval_split: test
max_new_tokens: 3
load_from_disk: false
<<<<<<< HEAD
n_shot: 5
mmlu_max_subject_size: 100
=======
>>>>>>> a1568e3d
generation_params:
  generate_until:
    - "\n"

subsample_eval_dataset: -1

generation_metrics: null

ignore_exceptions: false

batch_size: 1

seed:
    - 1<|MERGE_RESOLUTION|>--- conflicted
+++ resolved
@@ -20,11 +20,6 @@
 eval_split: test
 max_new_tokens: 3
 load_from_disk: false
-<<<<<<< HEAD
-n_shot: 5
-mmlu_max_subject_size: 100
-=======
->>>>>>> a1568e3d
 generation_params:
   generate_until:
     - "\n"
