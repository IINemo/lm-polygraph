hydra:
  run:
    dir: ${cache_path}/${task}/${model.path}/${dataset}/${now:%Y-%m-%d}/${now:%H-%M-%S}
defaults:
  - model: bloomz-560m
  - _self_

cache_path: ./workdir/output
save_path: '${hydra:run.dir}'
task: test_pooling
dataset: coqa
text_column: questions
label_column: answers
description: "The following are stories and questions about them. Each story is followed by a question and answer to a given question.\n\nStory: {story}"
prompt: "Question: {question}\nAnswer:{answer}"
eval_split: validation
train_split: train
subsample_eval_dataset: 2
max_new_tokens: 30
load_from_disk: false
save_stats:
  - mean_all_layers_embeddings
  - last_all_layers_embeddings
<<<<<<< HEAD
  - greedy_sentence_similarity
=======
  - sample_mean_all_layers_embeddings
  - sample_last_all_layers_embeddings
>>>>>>> 3f621873

# UE method flags
use_density_based_ue: false
use_seq_ue: false
use_tok_ue: false
use_ens_ue: false
use_claim_ue: false

# Important: Specify generation metrics to avoid loading unnecessary models
generation_metrics: []  # Empty list to disable all metrics for testing

ignore_exceptions: false
batch_size: 2
seed: 
  - 1<|MERGE_RESOLUTION|>--- conflicted
+++ resolved
@@ -21,12 +21,8 @@
 save_stats:
   - mean_all_layers_embeddings
   - last_all_layers_embeddings
-<<<<<<< HEAD
-  - greedy_sentence_similarity
-=======
   - sample_mean_all_layers_embeddings
   - sample_last_all_layers_embeddings
->>>>>>> 3f621873
 
 # UE method flags
 use_density_based_ue: false
