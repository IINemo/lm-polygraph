--- conflicted
+++ resolved
@@ -3,13 +3,9 @@
     dir: ${cache_path}/${task}/${model}/${dataset}/${now:%Y-%m-%d}/${now:%H-%M-%S}
 
 defaults:
-<<<<<<< HEAD
   - model: ugrip_llama_instruct
   # - dataset: ugrip_gsm8k_direct
   # - ugrip_gsm8k_direct
-=======
-  - model: ugrip_gemma_instruct
->>>>>>> aacabd05
   - estimators: ugrip_benchmark_estimators
   - stat_calculators: default_calculators
   - _self_
