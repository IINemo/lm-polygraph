hydra:
  run:
    dir: ${cache_path}/${task}/${model.path}/${dataset}/${now:%Y-%m-%d}/${now:%H-%M-%S}
<<<<<<< HEAD
    # dir: ${cache_path}/${task}/${model}/${dataset}/${now:%Y-%m-%d}/${now:%H-%M-%S}

task: qa
=======
>>>>>>> 8dbdb338

defaults:
  - model: ugrip_llama_instruct
  - estimators: ugrip_benchmark_estimators
  - stat_calculators: default_calculators
  - generation_metrics: null

  - _self_

# OPTIONS:
#  UGRIP-LM-Polygraph/gsm8k-direct
#  UGRIP-LM-Polygraph/gsm8k-reasoning
#  UGRIP-LM-Polygraph/medmcqa-direct
#  UGRIP-LM-Polygraph/medmcqa-reasoning
#  UGRIP-LM-Polygraph/mmlu-direct
#  UGRIP-LM-POLYGRAPH/mmlu-reasoning
dataset: "UGRIP-LM-Polygraph/gsm8k-direct"

# task: qa
text_column: question
label_column: answer
# Use max_new_tokens= to override
max_new_tokens: 500

process_output_fn:
  path: instruct/output_processing_scripts/ugrip.py
  fn_name: process_output
process_target_fn:
  path: instruct/output_processing_scripts/ugrip.py
  fn_name: process_target

cache_path: ./workdir/output
save_path: '${hydra:run.dir}'

train_split: train
eval_split: test
# few_shot_prompt: null
load_from_disk: false
normalize: false # REQUIRED TO ALLOW process_output_fn
trust_remote_code: false
generation_params:
  generate_until:
    - "\n"

# \/ How many samples per dataset
# Change with subsample_eval_dataset=25
subsample_eval_dataset: 10

# \/ What to ignore in model output
# output_ignore_regex: "(?s).### Answer: "
# Below is important for Gemma outputs
# output_ignore_regex: "<end_of_turn>"

ignore_exceptions: false

batch_size: 1

stat_calculator:
    batch_size: 1

seed:
    - 1<|MERGE_RESOLUTION|>--- conflicted
+++ resolved
@@ -1,12 +1,6 @@
 hydra:
   run:
     dir: ${cache_path}/${task}/${model.path}/${dataset}/${now:%Y-%m-%d}/${now:%H-%M-%S}
-<<<<<<< HEAD
-    # dir: ${cache_path}/${task}/${model}/${dataset}/${now:%Y-%m-%d}/${now:%H-%M-%S}
-
-task: qa
-=======
->>>>>>> 8dbdb338
 
 defaults:
   - model: ugrip_llama_instruct
