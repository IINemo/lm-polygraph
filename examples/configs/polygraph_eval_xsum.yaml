--- conflicted
+++ resolved
@@ -15,20 +15,9 @@
 instruct: false
 task: ats
 
-<<<<<<< HEAD
-dataset: xsum
-text_column: document
-label_column: summary
-description: ""
-prompt: "Here's the text and it's short one-sentence summary.\n\nText:\n{text}\n\nSummary (one sentence):\n"
-n_shot: 0
-few_shot_split: train
-few_shot_prompt: ""
-=======
 dataset: ['LM-Polygraph/xsum', 'continuation']
 text_column: input
 label_column: output
->>>>>>> a1568e3d
 train_split: train
 eval_split: test
 max_new_tokens: 56
