--- conflicted
+++ resolved
@@ -13,11 +13,7 @@
   - name: FocusClaim
     cfg:
       model_name: '${model.path}'
-<<<<<<< HEAD
-      path: "${hydra:run.dir}/${model.path}/token_idf.pkl"
-=======
       path: "${cache_path}/focus/token_idf.pkl"
->>>>>>> 3d06a0e3
       gamma: 0.9
       p: 0.01
       idf_dataset: "togethercomputer/RedPajama-Data-1T-Sample"
