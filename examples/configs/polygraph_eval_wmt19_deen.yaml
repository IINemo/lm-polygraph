--- conflicted
+++ resolved
@@ -15,20 +15,9 @@
 instruct: false
 task: nmt
 
-<<<<<<< HEAD
-dataset: [wmt19, de-en]
-text_column: de
-label_column: en
-description: ""
-prompt: "Here is a sentence in {source_lang} language and its translation in {target_lang} language.\n\nOriginal:\n{text}\nTranslation:\n"
-n_shot: 0
-few_shot_split: train
-few_shot_prompt: ""
-=======
 dataset: ['LM-Polygraph/wmt19', 'deen']
 text_column: input
 label_column: output
->>>>>>> a1568e3d
 train_split: train
 eval_split: test
 max_new_tokens: 107
