hydra:
  run:
    dir: ${cache_path}/${task}/${model.path}/${dataset}/${now:%Y-%m-%d}/${now:%H-%M-%S}

defaults:
  - model: bloomz-560m
  - _self_

cache_path: ./workdir/output
save_path: '${hydra:run.dir}'
instruct: false
task: bio

<<<<<<< HEAD
dataset_name: wiki-bio
dataset: [wiki_bio]
n_shot: 0
text_column: input_text
label_column: null
prompt: "This is a Wikipedia passage about {context}:\n"
description: ""
few_shot_split: train
few_shot_prompt: null
=======
dataset: 'LM-Polygraph/wiki_bio'
text_column: input
>>>>>>> a1568e3d
eval_split: test
subsample_eval_dataset: 100
max_new_tokens: 256
load_from_disk: false
trust_remote_code: false


use_density_based_ue: false
use_seq_ue: false
use_tok_ue: false
use_ens_ue: false
use_claim_ue: true
generation_metrics: [{
  'name': 'OpenAIFactCheck'
}]
ens_type:

ignore_exceptions: false

batch_size: 1

seed:
    - 1<|MERGE_RESOLUTION|>--- conflicted
+++ resolved
@@ -11,20 +11,8 @@
 instruct: false
 task: bio
 
-<<<<<<< HEAD
-dataset_name: wiki-bio
-dataset: [wiki_bio]
-n_shot: 0
-text_column: input_text
-label_column: null
-prompt: "This is a Wikipedia passage about {context}:\n"
-description: ""
-few_shot_split: train
-few_shot_prompt: null
-=======
 dataset: 'LM-Polygraph/wiki_bio'
 text_column: input
->>>>>>> a1568e3d
 eval_split: test
 subsample_eval_dataset: 100
 max_new_tokens: 256
