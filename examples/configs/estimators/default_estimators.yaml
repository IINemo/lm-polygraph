--- conflicted
+++ resolved
@@ -86,14 +86,6 @@
     spacy_path: "en_core_web_sm"
 - name: AttentionScore
   cfg:
-<<<<<<< HEAD
-    layer: 16
-    gen_only: False
-- name: TopologicalDivergence
-  cfg:
-    heads: null
-    n_jobs: -1
-=======
     gen_only: False
 - name: RAUQ
   cfg:
@@ -108,4 +100,7 @@
 - name: CocoaPPL
 - name: CocoaMTE
 - name: SemanticDensity
->>>>>>> a745a9af
+- name: TopologicalDivergence
+  cfg:
+    heads: null
+    n_jobs: -1