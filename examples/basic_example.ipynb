{
 "cells": [
  {
   "cell_type": "markdown",
   "id": "0404fe31",
   "metadata": {},
   "source": [
    "# Basic Examples of LM-Polygraph Usage\n",
    "\n",
    "This notebook contains basic examples of obtaining uncertainty scores for LLMs along with generations using a high-level API function:\n",
    "\n",
    "```estimate_uncertainty(model, estimator, input_text)```. "
   ]
  },
  {
   "cell_type": "markdown",
   "id": "a3d24995",
   "metadata": {},
   "source": [
    "## Install Dependencies"
   ]
  },
  {
   "cell_type": "code",
   "execution_count": null,
   "id": "59f565f3-5542-451f-ba22-db777274166a",
   "metadata": {},
   "outputs": [],
   "source": [
    "# Assume that you have installed lm-polygraph: \n",
    "# pip install git+https://github.com/artemshelmanov/lm-polygraph.git\n",
    "\n",
    "!python -m spacy download en_core_web_sm"
   ]
  },
  {
   "cell_type": "markdown",
   "id": "439b6bc2",
   "metadata": {},
   "source": [
    "## Basic Imports"
   ]
  },
  {
   "cell_type": "code",
   "execution_count": 60,
   "id": "6958a441",
   "metadata": {},
   "outputs": [
    {
     "name": "stdout",
     "output_type": "stream",
     "text": [
      "The autoreload extension is already loaded. To reload it, use:\n",
      "  %reload_ext autoreload\n"
     ]
    }
   ],
   "source": [
    "%load_ext autoreload\n",
    "%autoreload 2\n",
    "\n",
    "from transformers import AutoModelForCausalLM, AutoTokenizer\n",
    "from lm_polygraph.utils.model import WhiteboxModel, BlackboxModel\n",
    "from lm_polygraph import estimate_uncertainty\n",
    "from lm_polygraph.estimators import MaximumTokenProbability, MaximumSequenceProbability, SemanticEntropy, EigValLaplacian\n",
    "from lm_polygraph.utils.generation_parameters import GenerationParameters"
   ]
  },
  {
   "cell_type": "markdown",
   "id": "9459f454",
   "metadata": {},
   "source": [
    "## UQ for Whitebox LLMs"
   ]
  },
  {
   "cell_type": "markdown",
   "id": "7d3dc0e6-804f-490e-9b77-4f5b3cb0ad64",
   "metadata": {},
   "source": [
    "### Initialize model"
   ]
  },
  {
   "cell_type": "code",
   "execution_count": null,
   "id": "4e7a7afe",
   "metadata": {},
   "outputs": [],
   "source": [
    "model_name = 'Qwen/Qwen2.5-0.5B-Instruct'\n",
    "base_model = AutoModelForCausalLM.from_pretrained(\n",
    "    model_name,\n",
    "    device_map='cpu',\n",
    ")\n",
    "tokenizer = AutoTokenizer.from_pretrained(model_name)\n",
    "\n",
    "gen_params = GenerationParameters(\n",
    "        do_sample=False,\n",
<<<<<<< HEAD
    "        max_new_tokens=150,\n",
=======
    "        max_new_tokens=80,\n",
>>>>>>> 6b25d56b
    "        )\n",
    "\n",
    "model = WhiteboxModel(base_model, tokenizer, generation_parameters=gen_params)"
   ]
  },
  {
   "cell_type": "markdown",
   "id": "4043671a-939f-421b-b06b-24abf557fdc9",
   "metadata": {},
   "source": [
    "### Sequence-level UQ for a Whitebox LLM"
   ]
  },
  {
   "cell_type": "code",
   "execution_count": 4,
   "id": "687dd788",
   "metadata": {},
   "outputs": [
    {
     "data": {
      "text/plain": [
       "UncertaintyOutput(uncertainty=3.913156032562256, input_text='How many floors are in the Empire State Building?', generation_text='The Empire State Building has 105 floors.', generation_tokens=[785, 20448, 3234, 16858, 702, 220, 16, 15, 20, 25945, 13], model_path=None, estimator='MaximumSequenceProbability')"
      ]
     },
     "execution_count": 4,
     "metadata": {},
     "output_type": "execute_result"
    }
   ],
   "source": [
    "estimator = MaximumSequenceProbability()\n",
    "estimate_uncertainty(model, estimator, input_text='How many floors are in the Empire State Building?')"
   ]
  },
  {
   "cell_type": "code",
   "execution_count": 5,
   "id": "061056eb",
   "metadata": {},
   "outputs": [
    {
     "data": {
      "text/plain": [
       "UncertaintyOutput(uncertainty=61.402503967285156, input_text='What has a head and a tail but no body?', generation_text=\"The answer to this question is a virus. Viruses are small, non-living entities that can only replicate within living cells. They do not have a head or a tail, but they can cause harm to living organisms by attaching to and hijacking the host cell's machinery. Viruses are a significant threat to public health and can cause a wide range of diseases, including but not limited to, influenza, HIV, and cancer.\", generation_tokens=[785, 4226, 311, 419, 3405, 374, 264, 16770, 13, 9542, 4776, 525, 2613, 11, 2477, 2852, 2249, 14744, 429, 646, 1172, 45013, 2878, 5382, 7761, 13, 2379, 653, 537, 614, 264, 1968, 476, 264, 9787, 11, 714, 807, 646, 5240, 11428, 311, 5382, 43204, 553, 71808, 311, 323, 21415, 8985, 279, 3468, 2779, 594, 25868, 13, 9542, 4776, 525, 264, 5089, 5899, 311, 584, 2820, 323, 646, 5240, 264, 6884, 2088, 315, 18808, 11, 2670, 714, 537, 7199, 311, 11, 61837, 11, 22664, 11, 323, 9387, 13], model_path=None, estimator='MaximumSequenceProbability')"
      ]
     },
     "execution_count": 5,
     "metadata": {},
     "output_type": "execute_result"
    }
   ],
   "source": [
    "estimator = MaximumSequenceProbability()\n",
    "estimate_uncertainty(model, estimator, input_text='What has a head and a tail but no body?')"
   ]
  },
  {
   "cell_type": "code",
   "execution_count": 6,
   "id": "a906db0a",
   "metadata": {},
   "outputs": [
    {
     "name": "stderr",
     "output_type": "stream",
     "text": [
      "Some weights of the model checkpoint at microsoft/deberta-large-mnli were not used when initializing DebertaForSequenceClassification: ['config']\n",
      "- This IS expected if you are initializing DebertaForSequenceClassification from the checkpoint of a model trained on another task or with another architecture (e.g. initializing a BertForSequenceClassification model from a BertForPreTraining model).\n",
      "- This IS NOT expected if you are initializing DebertaForSequenceClassification from the checkpoint of a model that you expect to be exactly identical (initializing a BertForSequenceClassification model from a BertForSequenceClassification model).\n"
     ]
    },
    {
     "data": {
      "text/plain": [
       "UncertaintyOutput(uncertainty=99.17972927011878, input_text='How many floors are in the Empire State Building?', generation_text='The Empire State Building has 105 floors.', generation_tokens=[785, 20448, 3234, 16858, 702, 220, 16, 15, 20, 25945, 13], model_path=None, estimator='SemanticEntropy')"
      ]
     },
     "execution_count": 6,
     "metadata": {},
     "output_type": "execute_result"
    }
   ],
   "source": [
    "# It takes 2 mins to run the example.\n",
    "\n",
    "estimator = SemanticEntropy()\n",
    "estimate_uncertainty(model, estimator, input_text='How many floors are in the Empire State Building?')"
   ]
  },
  {
   "cell_type": "code",
   "execution_count": null,
   "id": "2c2d94dc",
   "metadata": {},
   "outputs": [
    {
     "name": "stderr",
     "output_type": "stream",
     "text": [
      "Some weights of the model checkpoint at microsoft/deberta-large-mnli were not used when initializing DebertaForSequenceClassification: ['config']\n",
      "- This IS expected if you are initializing DebertaForSequenceClassification from the checkpoint of a model trained on another task or with another architecture (e.g. initializing a BertForSequenceClassification model from a BertForPreTraining model).\n",
      "- This IS NOT expected if you are initializing DebertaForSequenceClassification from the checkpoint of a model that you expect to be exactly identical (initializing a BertForSequenceClassification model from a BertForSequenceClassification model).\n"
     ]
    },
    {
     "data": {
      "text/plain": [
       "UncertaintyOutput(uncertainty=115.85714697341697, input_text='What has a head and a tail but no body?', generation_text=\"The answer to this question is a virus. Viruses are small, non-living entities that can only replicate within living cells. They do not have a head or a tail, but they can cause harm to living organisms by attaching to and hijacking the host cell's machinery. Viruses are a significant threat to public health and can cause a wide range of diseases, including but not limited to, influenza, HIV, and cancer.\", generation_tokens=[785, 4226, 311, 419, 3405, 374, 264, 16770, 13, 9542, 4776, 525, 2613, 11, 2477, 2852, 2249, 14744, 429, 646, 1172, 45013, 2878, 5382, 7761, 13, 2379, 653, 537, 614, 264, 1968, 476, 264, 9787, 11, 714, 807, 646, 5240, 11428, 311, 5382, 43204, 553, 71808, 311, 323, 21415, 8985, 279, 3468, 2779, 594, 25868, 13, 9542, 4776, 525, 264, 5089, 5899, 311, 584, 2820, 323, 646, 5240, 264, 6884, 2088, 315, 18808, 11, 2670, 714, 537, 7199, 311, 11, 61837, 11, 22664, 11, 323, 9387, 13], model_path=None, estimator='SemanticEntropy')"
      ]
     },
     "execution_count": 7,
     "metadata": {},
     "output_type": "execute_result"
    }
   ],
   "source": [
    "# It takes 2 mins to run the example.\n",
    "\n",
    "estimator = SemanticEntropy()\n",
    "estimate_uncertainty(model, estimator, input_text='What has a head and a tail but no body?')"
   ]
  },
  {
   "cell_type": "markdown",
   "id": "ad18648a-b1c7-4089-832e-84e17be8b203",
   "metadata": {},
   "source": [
    "### Token-level UQ for Whitebox LLM"
   ]
  },
  {
   "cell_type": "code",
   "execution_count": 8,
   "id": "247f5d7d",
   "metadata": {},
   "outputs": [
    {
     "data": {
      "text/plain": [
       "UncertaintyOutput(uncertainty=array([-0.5199645 , -0.7773075 , -0.9111757 , -0.4642391 , -0.7312121 ,\n",
       "       -0.96189463, -0.27488053, -0.11001918, -0.72922415, -0.43932858,\n",
       "       -0.99928606, -0.5605216 , -0.23990016, -0.7537944 , -0.24525657,\n",
       "       -0.6493522 , -0.99975866, -0.51964307, -0.8791548 , -0.21423468,\n",
       "       -0.35266286, -0.47724998, -0.45849365, -0.38198572, -0.8100885 ,\n",
       "       -0.6418665 , -0.7694248 , -0.30586314, -0.99927765, -0.9042026 ,\n",
       "       -0.87831134, -0.9398997 , -0.52133787, -0.5053506 , -0.9973978 ,\n",
       "       -0.67501503, -0.49679896, -0.7429459 , -0.35794568, -0.10462207,\n",
       "       -0.16433331, -0.5641733 , -0.80949354, -0.7477126 , -0.21802613,\n",
       "       -0.12109879, -0.6510552 , -0.2837354 , -0.2947866 , -0.98860633,\n",
       "       -0.5185005 , -0.1949296 , -0.51526326, -0.9765778 , -0.7364911 ,\n",
       "       -0.442843  , -0.2552529 , -0.9931718 , -0.49535578, -0.17133856,\n",
       "       -0.2405345 , -0.5826117 , -0.89956623, -0.22676547, -0.9783974 ,\n",
       "       -0.7804185 , -0.30011195, -0.541584  , -0.28006086, -0.5264636 ,\n",
       "       -0.96796274, -0.999999  , -0.5594297 , -0.44038415, -0.5604101 ,\n",
       "       -0.16485405, -0.99984914, -0.9997313 , -0.99999946, -0.23093723,\n",
       "       -0.29331768, -0.9013605 , -0.4138443 , -0.5036779 , -0.9412839 ,\n",
       "       -0.11232074, -0.9069531 ], dtype=float32), input_text='What has a head and a tail but no body?', generation_text=\"The answer to this question is a virus. Viruses are small, non-living entities that can only replicate within living cells. They do not have a head or a tail, but they can cause harm to living organisms by attaching to and hijacking the host cell's machinery. Viruses are a significant threat to public health and can cause a wide range of diseases, including but not limited to, influenza, HIV, and cancer.\", generation_tokens=[785, 4226, 311, 419, 3405, 374, 264, 16770, 13, 9542, 4776, 525, 2613, 11, 2477, 2852, 2249, 14744, 429, 646, 1172, 45013, 2878, 5382, 7761, 13, 2379, 653, 537, 614, 264, 1968, 476, 264, 9787, 11, 714, 807, 646, 5240, 11428, 311, 5382, 43204, 553, 71808, 311, 323, 21415, 8985, 279, 3468, 2779, 594, 25868, 13, 9542, 4776, 525, 264, 5089, 5899, 311, 584, 2820, 323, 646, 5240, 264, 6884, 2088, 315, 18808, 11, 2670, 714, 537, 7199, 311, 11, 61837, 11, 22664, 11, 323, 9387, 13], model_path=None, estimator='MaximumTokenProbability')"
      ]
     },
     "execution_count": 8,
     "metadata": {},
     "output_type": "execute_result"
    }
   ],
   "source": [
    "estimator = MaximumTokenProbability()\n",
    "estimate_uncertainty(model, estimator, input_text='What has a head and a tail but no body?')"
   ]
  },
  {
   "cell_type": "markdown",
   "id": "20c7940d-9f83-4872-a0e3-d2e9a83d8a9e",
   "metadata": {},
   "source": [
    "## UQ for a Blackbox LLM"
   ]
  },
  {
   "cell_type": "markdown",
   "id": "75815ea3",
   "metadata": {},
   "source": [
    "### Sequence-Level UQ for LLM deployed via OpenAI API"
   ]
  },
  {
   "cell_type": "code",
   "execution_count": 74,
   "id": "9c577d89",
   "metadata": {},
   "outputs": [],
   "source": [
    "OPENAI_KEY = '<Your OpenAI key>'\n",
    "model = BlackboxModel(\n",
    "    OPENAI_KEY,\n",
    "    'gpt-4o-mini'\n",
    ")"
   ]
  },
  {
   "cell_type": "code",
   "execution_count": 77,
   "id": "5fb84386",
   "metadata": {},
   "outputs": [
    {
     "name": "stderr",
     "output_type": "stream",
     "text": [
      "Some weights of the model checkpoint at microsoft/deberta-large-mnli were not used when initializing DebertaForSequenceClassification: ['config']\n",
      "- This IS expected if you are initializing DebertaForSequenceClassification from the checkpoint of a model trained on another task or with another architecture (e.g. initializing a BertForSequenceClassification model from a BertForPreTraining model).\n",
      "- This IS NOT expected if you are initializing DebertaForSequenceClassification from the checkpoint of a model that you expect to be exactly identical (initializing a BertForSequenceClassification model from a BertForSequenceClassification model).\n"
     ]
    },
    {
     "data": {
      "text/plain": [
       "UncertaintyOutput(uncertainty=1.0005499646067637, input_text='How many floors are in the Empire State Building?', generation_text='The Empire State Building has 102 floors.', generation_tokens=None, model_path='gpt-4o-mini', estimator='EigValLaplacian_NLI_score_entail')"
      ]
     },
     "execution_count": 77,
     "metadata": {},
     "output_type": "execute_result"
    }
   ],
   "source": [
    "estimator = EigValLaplacian(verbose=True)\n",
    "estimate_uncertainty(model, estimator, input_text='How many floors are in the Empire State Building?')"
   ]
  },
  {
   "cell_type": "code",
   "execution_count": 78,
   "id": "5269e085",
   "metadata": {},
   "outputs": [
    {
     "name": "stderr",
     "output_type": "stream",
     "text": [
      "Some weights of the model checkpoint at microsoft/deberta-large-mnli were not used when initializing DebertaForSequenceClassification: ['config']\n",
      "- This IS expected if you are initializing DebertaForSequenceClassification from the checkpoint of a model trained on another task or with another architecture (e.g. initializing a BertForSequenceClassification model from a BertForPreTraining model).\n",
      "- This IS NOT expected if you are initializing DebertaForSequenceClassification from the checkpoint of a model that you expect to be exactly identical (initializing a BertForSequenceClassification model from a BertForSequenceClassification model).\n"
     ]
    },
    {
     "data": {
      "text/plain": [
       "UncertaintyOutput(uncertainty=1.7574554956017185, input_text='What has a head and a tail but no body?', generation_text='The answer to the riddle \"What has a head and a tail but no body?\" is a coin. It has a \"head\" side and a \"tail\" side, but no physical body.', generation_tokens=None, model_path='gpt-4o-mini', estimator='EigValLaplacian_NLI_score_entail')"
      ]
     },
     "execution_count": 78,
     "metadata": {},
     "output_type": "execute_result"
    }
   ],
   "source": [
    "estimator = EigValLaplacian(verbose=True)\n",
    "estimate_uncertainty(model, estimator, input_text='What has a head and a tail but no body?')"
   ]
  },
  {
   "cell_type": "markdown",
   "id": "1a5be881",
   "metadata": {},
   "source": [
    "### Sequence-Level UQ for LLM deployed via HuggingFace API"
   ]
  },
  {
   "cell_type": "code",
   "execution_count": 52,
   "id": "148d3385",
   "metadata": {},
   "outputs": [],
   "source": [
    "# Without the HuggingFace pro account HF API might return error.\n",
    "\n",
    "HUGGINGFACE_API_TOKEN = '<Your HuggingFace API token>'\n",
    "MODEL_ID = 'meta-llama/Llama-3.3-70B-Instruct'\n",
    "model = BlackboxModel.from_huggingface(hf_api_token=HUGGINGFACE_API_TOKEN, hf_model_id=MODEL_ID, openai_api_key=None, openai_model_path=None)"
   ]
  },
  {
   "cell_type": "code",
   "execution_count": 63,
   "id": "d5b63635",
   "metadata": {},
   "outputs": [
    {
     "name": "stderr",
     "output_type": "stream",
     "text": [
      "Some weights of the model checkpoint at microsoft/deberta-large-mnli were not used when initializing DebertaForSequenceClassification: ['config']\n",
      "- This IS expected if you are initializing DebertaForSequenceClassification from the checkpoint of a model trained on another task or with another architecture (e.g. initializing a BertForSequenceClassification model from a BertForPreTraining model).\n",
      "- This IS NOT expected if you are initializing DebertaForSequenceClassification from the checkpoint of a model that you expect to be exactly identical (initializing a BertForSequenceClassification model from a BertForSequenceClassification model).\n",
      "Error during conversion: ChunkedEncodingError(ProtocolError('Response ended prematurely'))\n"
     ]
    },
    {
     "data": {
      "text/plain": [
       "UncertaintyOutput(uncertainty=0.7366183713303993, input_text='How many floors are in the Empire State Building? Just answer the question.', generation_text=\"How many floors are in the Empire State Building? Just answer the question. 102. \\n\\nNow if you need more information: The Empire State Building is an iconic 102-story skyscraper located in Midtown Manhattan, New York City. It was completed in 1931 and held the title of the world's tallest building for nearly 40 years. In addition to its impressive height, the building is also notable for its Art Deco design and historic significance, having been a symbol of American ingenuity and progress during a time of great economic and social change. Today, the Empire State Building remains a popular tourist destination and a prominent feature of the New York City skyline. \\n\\nAnd if you're a trivia buff: The Empire State Building has a total of 6,514 windows, 60,000 tons of steel, and 10 million bricks. It stands at a height of 1,454 feet (443.2 meters) to the tip, and 1,250 feet (381 meters) to the roof. The building has 73 elevators, including the high-speed elevators that can travel at a speed of up to 1,200 feet per minute. On a clear day, visitors to the observation decks on the 86th and 102nd floors can see for miles in every direction, taking in the breathtaking views of the city and its surroundings. \\n\\nBut to reiterate, the answer to the original question is: 102.\", generation_tokens=None, model_path='meta-llama/Llama-3.3-70B-Instruct', estimator='DegMat_NLI_score_entail')"
      ]
     },
     "execution_count": 63,
     "metadata": {},
     "output_type": "execute_result"
    }
   ],
   "source": [
    "ue_method = EigValLaplacian()\n",
    "input_text = 'How many floors are in the Empire State Building? Just answer the question.'\n",
    "estimate_uncertainty(model, ue_method, input_text=input_text)"
   ]
  },
  {
   "cell_type": "code",
   "execution_count": 65,
   "id": "1804ea6c",
   "metadata": {},
   "outputs": [
    {
     "name": "stderr",
     "output_type": "stream",
     "text": [
      "Some weights of the model checkpoint at microsoft/deberta-large-mnli were not used when initializing DebertaForSequenceClassification: ['config']\n",
      "- This IS expected if you are initializing DebertaForSequenceClassification from the checkpoint of a model trained on another task or with another architecture (e.g. initializing a BertForSequenceClassification model from a BertForPreTraining model).\n",
      "- This IS NOT expected if you are initializing DebertaForSequenceClassification from the checkpoint of a model that you expect to be exactly identical (initializing a BertForSequenceClassification model from a BertForSequenceClassification model).\n"
     ]
    },
    {
     "data": {
      "text/plain": [
       "UncertaintyOutput(uncertainty=0.7292325376247366, input_text='What has an eye but cannot see? Just answer the question.', generation_text='What has an eye but cannot see? Just answer the question. \\n## Step 1: Understand the question\\nThe question asks for something that has an eye but is unable to see.\\n\\n## Step 2: Recall common objects that fit the description\\nA common object that fits this description is a needle, as it has an \"eye\" (the hole at one end through which thread is passed) but cannot see.\\n\\nThe final answer is: $\\\\boxed{A needle}$', generation_tokens=None, model_path='meta-llama/Llama-3.3-70B-Instruct', estimator='DegMat_NLI_score_entail')"
      ]
     },
     "execution_count": 65,
     "metadata": {},
     "output_type": "execute_result"
    }
   ],
   "source": [
    "ue_method = EigValLaplacian()\n",
    "input_text = 'What has an eye but cannot see? Just answer the question.'\n",
    "estimate_uncertainty(model, ue_method, input_text=input_text)"
   ]
  }
 ],
 "metadata": {
  "kernelspec": {
   "display_name": "base",
   "language": "python",
   "name": "python3"
  },
  "language_info": {
   "codemirror_mode": {
    "name": "ipython",
    "version": 3
   },
   "file_extension": ".py",
   "mimetype": "text/x-python",
   "name": "python",
   "nbconvert_exporter": "python",
   "pygments_lexer": "ipython3",
   "version": "3.12.2"
  }
 },
 "nbformat": 4,
 "nbformat_minor": 5
}<|MERGE_RESOLUTION|>--- conflicted
+++ resolved
@@ -96,17 +96,7 @@
     "    device_map='cpu',\n",
     ")\n",
     "tokenizer = AutoTokenizer.from_pretrained(model_name)\n",
-    "\n",
-    "gen_params = GenerationParameters(\n",
-    "        do_sample=False,\n",
-<<<<<<< HEAD
-    "        max_new_tokens=150,\n",
-=======
-    "        max_new_tokens=80,\n",
->>>>>>> 6b25d56b
-    "        )\n",
-    "\n",
-    "model = WhiteboxModel(base_model, tokenizer, generation_parameters=gen_params)"
+    "model = WhiteboxModel(base_model, tokenizer)"
    ]
   },
   {
